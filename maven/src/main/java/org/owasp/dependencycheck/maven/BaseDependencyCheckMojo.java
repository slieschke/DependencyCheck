/*
 * This file is part of dependency-check-maven.
 *
 * Licensed under the Apache License, Version 2.0 (the "License");
 * you may not use this file except in compliance with the License.
 * You may obtain a copy of the License at
 *
 *     http://www.apache.org/licenses/LICENSE-2.0
 *
 * Unless required by applicable law or agreed to in writing, software
 * distributed under the License is distributed on an "AS IS" BASIS,
 * WITHOUT WARRANTIES OR CONDITIONS OF ANY KIND, either express or implied.
 * See the License for the specific language governing permissions and
 * limitations under the License.
 *
 * Copyright (c) 2014 Jeremy Long. All Rights Reserved.
 */
package org.owasp.dependencycheck.maven;

import java.io.File;
import java.io.FileNotFoundException;
import java.io.IOException;
import java.io.InputStream;
import java.util.Arrays;
import java.util.List;
import java.util.Locale;
import org.apache.maven.artifact.Artifact;
import org.apache.maven.artifact.repository.ArtifactRepository;
import org.apache.maven.artifact.versioning.ArtifactVersion;
import org.apache.maven.doxia.sink.Sink;
import org.apache.maven.execution.MavenSession;
import org.apache.maven.plugin.AbstractMojo;
import org.apache.maven.plugin.MojoExecutionException;
import org.apache.maven.plugin.MojoFailureException;
import org.apache.maven.plugins.annotations.Component;
import org.apache.maven.plugins.annotations.Parameter;
import org.apache.maven.project.DefaultProjectBuildingRequest;
import org.apache.maven.project.MavenProject;
import org.apache.maven.project.ProjectBuildingRequest;
import org.apache.maven.reporting.MavenReport;
import org.apache.maven.reporting.MavenReportException;
import org.apache.maven.settings.Proxy;
import org.apache.maven.settings.Server;
import org.apache.maven.shared.artifact.ArtifactCoordinate;
import org.apache.maven.shared.artifact.TransferUtils;
import org.apache.maven.shared.artifact.resolve.ArtifactResolver;
import org.apache.maven.shared.artifact.resolve.ArtifactResolverException;
import org.apache.maven.shared.dependency.graph.DependencyGraphBuilder;
import org.apache.maven.shared.dependency.graph.DependencyGraphBuilderException;
import org.apache.maven.shared.dependency.graph.DependencyNode;
import org.apache.maven.shared.model.fileset.FileSet;
import org.apache.maven.shared.model.fileset.util.FileSetManager;
import org.owasp.dependencycheck.Engine;
import org.owasp.dependencycheck.data.nexus.MavenArtifact;
import org.owasp.dependencycheck.data.nvdcve.DatabaseException;
import org.owasp.dependencycheck.dependency.Confidence;
import org.owasp.dependencycheck.dependency.Dependency;
import org.owasp.dependencycheck.dependency.Identifier;
import org.owasp.dependencycheck.dependency.Vulnerability;
import org.owasp.dependencycheck.exception.DependencyNotFoundException;
import org.owasp.dependencycheck.exception.ExceptionCollection;
import org.owasp.dependencycheck.exception.ReportException;
import org.owasp.dependencycheck.utils.Filter;
import org.owasp.dependencycheck.utils.Settings;
import org.sonatype.plexus.components.sec.dispatcher.DefaultSecDispatcher;
import org.sonatype.plexus.components.sec.dispatcher.SecDispatcher;
import org.sonatype.plexus.components.sec.dispatcher.SecDispatcherException;

/**
 *
 * @author Jeremy Long
 */
public abstract class BaseDependencyCheckMojo extends AbstractMojo implements MavenReport {

    //<editor-fold defaultstate="collapsed" desc="Private fields">
    /**
     * The properties file location.
     */
    private static final String PROPERTIES_FILE = "mojo.properties";
    /**
     * System specific new line character.
     */
    private static final String NEW_LINE = System.getProperty("line.separator", "\n").intern();
    /**
     * A flag indicating whether or not the Maven site is being generated.
     */
    private boolean generatingSite = false;
    /**
     * The configured settings.
     */
    private Settings settings = null;
    //</editor-fold>
    // <editor-fold defaultstate="collapsed" desc="Maven bound parameters and components">
    /**
     * Sets whether or not the external report format should be used.
     */
    @SuppressWarnings("CanBeFinal")
    @Parameter(property = "metaFileName", defaultValue = "dependency-check.ser", required = true)
    private String dataFileName;
    /**
     * Sets whether or not the external report format should be used.
     */
    @SuppressWarnings("CanBeFinal")
    @Parameter(property = "failOnError", defaultValue = "true", required = true)
    private boolean failOnError;

    /**
     * The Maven Project Object.
     */
    @SuppressWarnings("CanBeFinal")
    @Parameter(property = "project", required = true, readonly = true)
    private MavenProject project;
    /**
     * List of Maven project of the current build
     */
    @SuppressWarnings("CanBeFinal")
    @Parameter(readonly = true, required = true, property = "reactorProjects")
    private List<MavenProject> reactorProjects;
    /**
     * The entry point towards a Maven version independent way of resolving
     * artifacts (handles both Maven 3.0 Sonatype and Maven 3.1+ eclipse Aether
     * implementations).
     */
    @SuppressWarnings("CanBeFinal")
    @Component
    private ArtifactResolver artifactResolver;

    /**
     * The Maven Session.
     */
    @SuppressWarnings("CanBeFinal")
    @Parameter(defaultValue = "${session}", readonly = true, required = true)
    private MavenSession session;

    /**
     * Remote repositories which will be searched for artifacts.
     */
    @SuppressWarnings("CanBeFinal")
    @Parameter(defaultValue = "${project.remoteArtifactRepositories}", readonly = true, required = true)
    private List<ArtifactRepository> remoteRepositories;

    /**
     * Component within Maven to build the dependency graph.
     */
    @Component
    private DependencyGraphBuilder dependencyGraphBuilder;

    /**
     * The output directory. This generally maps to "target".
     */
    @SuppressWarnings("CanBeFinal")
    @Parameter(defaultValue = "${project.build.directory}", required = true)
    private File outputDirectory;
    /**
     * This is a reference to the &gt;reporting&lt; sections <code>outputDirectory</code>.
     * This cannot be configured in the dependency-check mojo directly.
     * This generally maps to "target/site".
     */
    @Parameter(property = "project.reporting.outputDirectory", readonly = true)
    private File reportOutputDirectory;
    /**
     * Specifies if the build should be failed if a CVSS score above a specified
     * level is identified. The default is 11 which means since the CVSS scores
     * are 0-10, by default the build will never fail.
     */
    @SuppressWarnings("CanBeFinal")
    @Parameter(property = "failBuildOnCVSS", defaultValue = "11", required = true)
    private float failBuildOnCVSS = 11;
    /**
     * Fail the build if any dependency has a vulnerability listed.
     */
    @SuppressWarnings("CanBeFinal")
    @Parameter(property = "failBuildOnAnyVulnerability", defaultValue = "false", required = true)
    private boolean failBuildOnAnyVulnerability = false;
    /**
     * Sets whether auto-updating of the NVD CVE/CPE data is enabled. It is not
     * recommended that this be turned to false. Default is true.
     */
    @SuppressWarnings("CanBeFinal")
    @Parameter(property = "autoUpdate")
    private Boolean autoUpdate;
    /**
     * Sets whether Experimental analyzers are enabled. Default is false.
     */
    @SuppressWarnings("CanBeFinal")
    @Parameter(property = "enableExperimental")
    private Boolean enableExperimental;
    /**
     * Sets whether retired analyzers are enabled. Default is false.
     */
    @SuppressWarnings("CanBeFinal")
    @Parameter(property = "enableRetired")
    private Boolean enableRetired;
    /**
     * Generate aggregate reports in multi-module projects.
     *
     * @deprecated use the aggregate goal instead
     */
    @Parameter(property = "aggregate")
    @Deprecated
    private Boolean aggregate;
    /**
     * The report format to be generated (HTML, XML, VULN, ALL). This
     * configuration option has no affect if using this within the Site plug-in
     * unless the externalReport is set to true. Default is HTML.
     */
    @SuppressWarnings("CanBeFinal")
    @Parameter(property = "format", defaultValue = "HTML", required = true)
    private String format = "HTML";
    /**
     * The Maven settings.
     */
    @SuppressWarnings("CanBeFinal")
    @Parameter(property = "mavenSettings", defaultValue = "${settings}", required = false)
    private org.apache.maven.settings.Settings mavenSettings;

    /**
     * The maven settings proxy id.
     */
    @SuppressWarnings("CanBeFinal")
    @Parameter(property = "mavenSettingsProxyId", required = false)
    private String mavenSettingsProxyId;

    /**
     * The Connection Timeout.
     */
    @SuppressWarnings("CanBeFinal")
    @Parameter(property = "connectionTimeout", defaultValue = "", required = false)
    private String connectionTimeout;
    /**
     * Sets whether dependency-check should check if there is a new version available.
     */
    @SuppressWarnings("CanBeFinal")
    @Parameter(property = "versionCheckEnabled", defaultValue = "true", required = false)
    private boolean versionCheckEnabled;
    /**
     * The paths to the suppression files.
     */
    @SuppressWarnings("CanBeFinal")
    @Parameter(property = "suppressionFiles", required = false)
    private String[] suppressionFiles;
    /**
     * The paths to the suppression file.
     */
    @SuppressWarnings("CanBeFinal")
    @Parameter(property = "suppressionFile", required = false)
    private String suppressionFile;
    /**
     * The path to the hints file.
     */
    @SuppressWarnings("CanBeFinal")
    @Parameter(property = "hintsFile", defaultValue = "", required = false)
    private String hintsFile;

    /**
     * Flag indicating whether or not to show a summary in the output.
     */
    @SuppressWarnings("CanBeFinal")
    @Parameter(property = "showSummary", defaultValue = "true", required = false)
    private boolean showSummary = true;

    /**
     * Whether or not the Jar Analyzer is enabled.
     */
    @SuppressWarnings("CanBeFinal")
    @Parameter(property = "jarAnalyzerEnabled", required = false)
    private Boolean jarAnalyzerEnabled;

    /**
     * Whether or not the Archive Analyzer is enabled.
     */
    @SuppressWarnings("CanBeFinal")
    @Parameter(property = "archiveAnalyzerEnabled", required = false)
    private Boolean archiveAnalyzerEnabled;

    /**
     * Sets whether the Python Distribution Analyzer will be used.
     */
    @SuppressWarnings("CanBeFinal")
    @Parameter(property = "pyDistributionAnalyzerEnabled", required = false)
    private Boolean pyDistributionAnalyzerEnabled;
    /**
     * Sets whether the Python Package Analyzer will be used.
     */
    @Parameter(property = "pyPackageAnalyzerEnabled", required = false)
    private Boolean pyPackageAnalyzerEnabled;
    /**
     * Sets whether the Ruby Gemspec Analyzer will be used.
     */
    @SuppressWarnings("CanBeFinal")
    @Parameter(property = "rubygemsAnalyzerEnabled", required = false)
    private Boolean rubygemsAnalyzerEnabled;
    /**
     * Sets whether or not the openssl Analyzer should be used.
     */
    @SuppressWarnings("CanBeFinal")
    @Parameter(property = "opensslAnalyzerEnabled", required = false)
    private Boolean opensslAnalyzerEnabled;
    /**
     * Sets whether or not the CMake Analyzer should be used.
     */
    @SuppressWarnings("CanBeFinal")
    @Parameter(property = "cmakeAnalyzerEnabled", required = false)
    private Boolean cmakeAnalyzerEnabled;
    /**
     * Sets whether or not the autoconf Analyzer should be used.
     */
    @SuppressWarnings("CanBeFinal")
    @Parameter(property = "autoconfAnalyzerEnabled", required = false)
    private Boolean autoconfAnalyzerEnabled;
    /**
     * Sets whether or not the PHP Composer Lock File Analyzer should be used.
     */
    @Parameter(property = "composerAnalyzerEnabled", required = false)
    private Boolean composerAnalyzerEnabled;
    /**
     * Sets whether or not the Node.js Analyzer should be used.
     */
    @SuppressWarnings("CanBeFinal")
    @Parameter(property = "nodeAnalyzerEnabled", required = false)
    private Boolean nodeAnalyzerEnabled;
    /**
     * Sets whether or not the Node Security Project Analyzer should be used.
     */
    @SuppressWarnings("CanBeFinal")
    @Parameter(property = "nspAnalyzerEnabled", required = false)
    private Boolean nspAnalyzerEnabled;

    /**
     * Whether or not the .NET Assembly Analyzer is enabled.
     */
    @Parameter(property = "assemblyAnalyzerEnabled", required = false)
    private Boolean assemblyAnalyzerEnabled;

    /**
     * Whether or not the .NET Nuspec Analyzer is enabled.
     */
    @SuppressWarnings("CanBeFinal")
    @Parameter(property = "nuspecAnalyzerEnabled", required = false)
    private Boolean nuspecAnalyzerEnabled;

    /**
     * Whether or not the Central Analyzer is enabled.
     */
    @SuppressWarnings("CanBeFinal")
    @Parameter(property = "centralAnalyzerEnabled", required = false)
    private Boolean centralAnalyzerEnabled;

    /**
     * Whether or not the Nexus Analyzer is enabled.
     */
    @SuppressWarnings("CanBeFinal")
    @Parameter(property = "nexusAnalyzerEnabled", required = false)
    private Boolean nexusAnalyzerEnabled;

    /**
     * Whether or not the Ruby Bundle Audit Analyzer is enabled.
     */
    @Parameter(property = "bundleAuditAnalyzerEnabled", required = false)
    private Boolean bundleAuditAnalyzerEnabled;

    /**
     * Sets the path for the bundle-audit binary.
     */
    @SuppressWarnings("CanBeFinal")
    @Parameter(property = "bundleAuditPath", defaultValue = "", required = false)
    private String bundleAuditPath;

    /**
     * Whether or not the CocoaPods Analyzer is enabled.
     */
    @SuppressWarnings("CanBeFinal")
    @Parameter(property = "cocoapodsAnalyzerEnabled", required = false)
    private Boolean cocoapodsAnalyzerEnabled;

    /**
     * Whether or not the Swift package Analyzer is enabled.
     */
    @SuppressWarnings("CanBeFinal")
    @Parameter(property = "swiftPackageManagerAnalyzerEnabled", required = false)
    private Boolean swiftPackageManagerAnalyzerEnabled;

    /**
     * The URL of a Nexus server's REST API end point
     * (http://domain/nexus/service/local).
     */
    @SuppressWarnings("CanBeFinal")
    @Parameter(property = "nexusUrl", required = false)
    private String nexusUrl;
    /**
     * Whether or not the configured proxy is used to connect to Nexus.
     */
    @SuppressWarnings("CanBeFinal")
    @Parameter(property = "nexusUsesProxy", required = false)
    private Boolean nexusUsesProxy;
    /**
     * The database connection string.
     */
    @SuppressWarnings("CanBeFinal")
    @Parameter(property = "connectionString", defaultValue = "", required = false)
    private String connectionString;

    /**
     * The database driver name. An example would be org.h2.Driver.
     */
    @SuppressWarnings("CanBeFinal")
    @Parameter(property = "databaseDriverName", defaultValue = "", required = false)
    private String databaseDriverName;
    /**
     * The path to the database driver if it is not on the class path.
     */
    @SuppressWarnings("CanBeFinal")
    @Parameter(property = "databaseDriverPath", defaultValue = "", required = false)
    private String databaseDriverPath;
    /**
     * The server id in the settings.xml; used to retrieve encrypted passwords
     * from the settings.xml.
     */
    @SuppressWarnings("CanBeFinal")
    @Parameter(property = "serverId", defaultValue = "", required = false)
    private String serverId;
    /**
     * A reference to the settings.xml settings.
     */
    @SuppressWarnings("CanBeFinal")
    @Parameter(defaultValue = "${settings}", readonly = true, required = true)
    private org.apache.maven.settings.Settings settingsXml;
    /**
     * The security dispatcher that can decrypt passwords in the settings.xml.
     */
    @Component(role = SecDispatcher.class, hint = "default")
    private SecDispatcher securityDispatcher;
    /**
     * The database user name.
     */
    @Parameter(property = "databaseUser", defaultValue = "", required = false)
    private String databaseUser;
    /**
     * The password to use when connecting to the database.
     */
    @Parameter(property = "databasePassword", defaultValue = "", required = false)
    private String databasePassword;
    /**
     * A comma-separated list of file extensions to add to analysis next to jar,
     * zip, ....
     */
    @SuppressWarnings("CanBeFinal")
    @Parameter(property = "zipExtensions", required = false)
    private String zipExtensions;
    /**
     * Skip Dependency Check altogether.
     */
    @SuppressWarnings("CanBeFinal")
    @Parameter(property = "dependency-check.skip", defaultValue = "false", required = false)
    private boolean skip = false;
    /**
     * Skip Analysis for Test Scope Dependencies.
     */
    @SuppressWarnings("CanBeFinal")
    @Parameter(property = "skipTestScope", defaultValue = "true", required = false)
    private boolean skipTestScope = true;
    /**
     * Skip Analysis for Runtime Scope Dependencies.
     */
    @SuppressWarnings("CanBeFinal")
    @Parameter(property = "skipRuntimeScope", defaultValue = "false", required = false)
    private boolean skipRuntimeScope = false;
    /**
     * Skip Analysis for Provided Scope Dependencies.
     */
    @SuppressWarnings("CanBeFinal")
    @Parameter(property = "skipProvidedScope", defaultValue = "false", required = false)
    private boolean skipProvidedScope = false;

    /**
     * Skip Analysis for Provided Scope Dependencies.
     */
    @SuppressWarnings("CanBeFinal")
    @Parameter(property = "skipSystemScope", defaultValue = "false", required = false)
    private boolean skipSystemScope = false;

    /**
     * Skip analysis for dependencies which type matches this regular
     * expression.
     */
    @SuppressWarnings("CanBeFinal")
    @Parameter(property = "skipArtifactType", required = false)
    private String skipArtifactType;

    /**
     * The data directory, hold DC SQL DB.
     */
    @SuppressWarnings("CanBeFinal")
    @Parameter(property = "dataDirectory", defaultValue = "", required = false)
    private String dataDirectory;
    /**
     * Data Mirror URL for CVE 1.2.
     */
    @SuppressWarnings("CanBeFinal")
    @Parameter(property = "cveUrl12Modified", defaultValue = "", required = false)
    private String cveUrl12Modified;
    /**
     * Data Mirror URL for CVE 2.0.
     */
    @SuppressWarnings("CanBeFinal")
    @Parameter(property = "cveUrl20Modified", defaultValue = "", required = false)
    private String cveUrl20Modified;
    /**
     * Base Data Mirror URL for CVE 1.2.
     */
    @SuppressWarnings("CanBeFinal")
    @Parameter(property = "cveUrl12Base", defaultValue = "", required = false)
    private String cveUrl12Base;
    /**
     * Data Mirror URL for CVE 2.0.
     */
    @SuppressWarnings("CanBeFinal")
    @Parameter(property = "cveUrl20Base", defaultValue = "", required = false)
    private String cveUrl20Base;
    /**
     * Optionally skip excessive CVE update checks for a designated duration in
     * hours.
     */
    @SuppressWarnings("CanBeFinal")
    @Parameter(property = "cveValidForHours", defaultValue = "", required = false)
    private Integer cveValidForHours;

    /**
     * The path to mono for .NET Assembly analysis on non-windows systems.
     */
    @SuppressWarnings("CanBeFinal")
    @Parameter(property = "pathToMono", defaultValue = "", required = false)
    private String pathToMono;

    /**
     * The Proxy URL.
     *
     * @deprecated Please use mavenSettings instead
     */
    @SuppressWarnings("CanBeFinal")
    @Parameter(property = "proxyUrl", defaultValue = "", required = false)
    @Deprecated
    private String proxyUrl = null;
    /**
     * Sets whether or not the external report format should be used.
     *
     * @deprecated the internal report is no longer supported
     */
    @SuppressWarnings("CanBeFinal")
    @Parameter(property = "externalReport")
    @Deprecated
    private String externalReport = null;

    /**
     * The artifact scope filter.
     */
    private Filter<String> artifactScopeExcluded;

    /**
     * Filter for artifact type.
     */
    private Filter<String> artifactTypeExcluded;

    /**
     * An array of <code>fileSet</code>s that specify additional files and/or
     * directories (from the basedir) to analyze as part of the scan. If not
     * specified, defaults to Maven conventions of: src/main/resources,
     * src/main/filters, and src/main/webapp
     */
    @Parameter(property = "scanSet", required = false)
    private FileSet[] scanSet;

    // </editor-fold>
    //<editor-fold defaultstate="collapsed" desc="Base Maven implementation">
    /**
     * Executes dependency-check.
     *
     * @throws MojoExecutionException thrown if there is an exception executing
     * the mojo
     * @throws MojoFailureException thrown if dependency-check failed the build
     */
    @Override
    public void execute() throws MojoExecutionException, MojoFailureException {
        generatingSite = false;
        if (skip) {
            getLog().info("Skipping " + getName(Locale.US));
        } else {
            validateAggregate();
            project.setContextValue(getOutputDirectoryContextKey(), this.outputDirectory);
            runCheck();
        }
    }

    /**
     * Checks if the aggregate configuration parameter has been set to true. If
     * it has a MojoExecutionException is thrown because the aggregate
     * configuration parameter is no longer supported.
     *
     * @throws MojoExecutionException thrown if aggregate is set to true
     */
    private void validateAggregate() throws MojoExecutionException {
        if (aggregate != null && aggregate) {
            final String msg = "Aggregate configuration detected - as of dependency-check 1.2.8 this no longer supported. "
                    + "Please use the aggregate goal instead.";
            throw new MojoExecutionException(msg);
        }
    }

    /**
     * Generates the Dependency-Check Site Report.
     *
     * @param sink the sink to write the report to
     * @param locale the locale to use when generating the report
     * @throws MavenReportException if a maven report exception occurs
     * @deprecated use
     * {@link #generate(org.apache.maven.doxia.sink.Sink, java.util.Locale)}
     * instead.
     */
    @Override
    @Deprecated
    public final void generate(@SuppressWarnings("deprecation") org.codehaus.doxia.sink.Sink sink, Locale locale) throws MavenReportException {
        generate((Sink) sink, locale);
    }

    /**
     * Returns true if the Maven site is being generated.
     *
     * @return true if the Maven site is being generated
     */
    protected boolean isGeneratingSite() {
        return generatingSite;
    }

    /**
     * Returns the connection string.
     *
     * @return the connection string
     */
    protected String getConnectionString() {
        return connectionString;
    }

    /**
     * Returns if the mojo should fail the build if an exception occurs.
     *
     * @return whether or not the mojo should fail the build
     */
    protected boolean isFailOnError() {
        return failOnError;
    }

    /**
     * Generates the Dependency-Check Site Report.
     *
     * @param sink the sink to write the report to
     * @param locale the locale to use when generating the report
     * @throws MavenReportException if a maven report exception occurs
     */
    public void generate(Sink sink, Locale locale) throws MavenReportException {
        if (skip) {
            getLog().info("Skipping report generation " + getName(Locale.US));
            return;
        }

        generatingSite = true;
        try {
            validateAggregate();
        } catch (MojoExecutionException ex) {
            throw new MavenReportException(ex.getMessage());
        }
        project.setContextValue(getOutputDirectoryContextKey(), getReportOutputDirectory());
        try {
            runCheck();
        } catch (MojoExecutionException ex) {
            throw new MavenReportException(ex.getMessage(), ex);
        } catch (MojoFailureException ex) {
            getLog().warn("Vulnerabilities were identifies that exceed the CVSS threshold for failing the build");
        }
    }

    /**
     * Returns the correct output directory depending on if a site is being
     * executed or not.
     *
     * @return the directory to write the report(s)
     * @throws MojoExecutionException thrown if there is an error loading the
     * file path
     */
    protected File getCorrectOutputDirectory() throws MojoExecutionException {
        return getCorrectOutputDirectory(this.project);
    }

    /**
     * Returns the correct output directory depending on if a site is being
     * executed or not.
     *
     * @param current the Maven project to get the output directory from
     * @return the directory to write the report(s)
     */
    protected File getCorrectOutputDirectory(MavenProject current) {
        final Object obj = current.getContextValue(getOutputDirectoryContextKey());
        if (obj != null && obj instanceof File) {
            return (File) obj;
        }
        File target = new File(current.getBuild().getDirectory());
        if (target.getParentFile() != null && "target".equals(target.getParentFile().getName())) {
            target = target.getParentFile();
        }
        return target;
    }

    /**
     * Scans the project's artifacts and adds them to the engine's dependency
     * list.
     *
     * @param project the project to scan the dependencies of
     * @param engine the engine to use to scan the dependencies
     * @return a collection of exceptions that may have occurred while resolving
     * and scanning the dependencies
     */
    protected ExceptionCollection scanArtifacts(MavenProject project, Engine engine) {
        try {
            final ProjectBuildingRequest buildingRequest = newResolveArtifactProjectBuildingRequest();
<<<<<<< HEAD
=======
            buildingRequest.setProject(project);
>>>>>>> c682078f
            final DependencyNode dn = dependencyGraphBuilder.buildDependencyGraph(buildingRequest, null, reactorProjects);
            return collectDependencies(engine, project, dn.getChildren(), buildingRequest);
        } catch (DependencyGraphBuilderException ex) {
            final String msg = String.format("Unable to build dependency graph on project %s", project.getName());
            getLog().debug(msg, ex);
            return new ExceptionCollection(msg, ex);
        }
    }

    /**
     * Resolves the projects artifacts using Aether and scans the resulting
     * dependencies.
     *
     * @param engine the core dependency-check engine
     * @param project the project being scanned
     * @param nodes the list of dependency nodes, generally obtained via the
     * DependencyGraphBuilder
     * @param buildingRequest the Maven project building request
     * @return a collection of exceptions that may have occurred while resolving
     * and scanning the dependencies
     */
    private ExceptionCollection collectDependencies(Engine engine, MavenProject project,
            List<DependencyNode> nodes, ProjectBuildingRequest buildingRequest) {
        ExceptionCollection exCol = null;
        for (DependencyNode dependencyNode : nodes) {
            if (artifactScopeExcluded.passes(dependencyNode.getArtifact().getScope())
                    || artifactTypeExcluded.passes(dependencyNode.getArtifact().getType())) {
                continue;
            }
            exCol = collectDependencies(engine, project, dependencyNode.getChildren(), buildingRequest);
            try {
                boolean isResolved = false;
                File artifactFile = null;
                String artifactId = null;
                String groupId = null;
                String version = null;
                List<ArtifactVersion> availableVersions = null;
                if (org.apache.maven.artifact.Artifact.SCOPE_SYSTEM.equals(dependencyNode.getArtifact().getScope())) {
                    for (org.apache.maven.model.Dependency d : project.getDependencies()) {
                        final Artifact a = dependencyNode.getArtifact();
                        if (d.getSystemPath() != null && artifactsMatch(d, a)) {

                            artifactFile = new File(d.getSystemPath());
                            isResolved = artifactFile.isFile();
                            groupId = a.getGroupId();
                            artifactId = a.getArtifactId();
                            version = a.getVersion();
                            availableVersions = a.getAvailableVersions();
                            break;
                        }
                    }
                    if (!isResolved) {
                        getLog().error("Unable to resolve system scoped dependency: " + dependencyNode.toNodeString());
                        if (exCol == null) {
                            exCol = new ExceptionCollection();
                        }
                        exCol.addException(new DependencyNotFoundException("Unable to resolve system scoped dependency: "
                                + dependencyNode.toNodeString()));
                    }
                } else {
                    final ArtifactCoordinate coordinate = TransferUtils.toArtifactCoordinate(dependencyNode.getArtifact());
                    final Artifact result = artifactResolver.resolveArtifact(buildingRequest, coordinate).getArtifact();
                    isResolved = result.isResolved();
                    artifactFile = result.getFile();
                    groupId = result.getGroupId();
                    artifactId = result.getArtifactId();
                    version = result.getVersion();
                    availableVersions = result.getAvailableVersions();
                }
                if (isResolved && artifactFile != null) {
                    final List<Dependency> deps = engine.scan(artifactFile.getAbsoluteFile(),
                            project.getName() + ":" + dependencyNode.getArtifact().getScope());
                    if (deps != null) {
                        if (deps.size() == 1) {
                            final Dependency d = deps.get(0);
                            if (d != null) {
                                final MavenArtifact ma = new MavenArtifact(groupId, artifactId, version);
                                d.addAsEvidence("pom", ma, Confidence.HIGHEST);
                                if (availableVersions != null) {
                                    for (ArtifactVersion av : availableVersions) {
                                        d.addAvailableVersion(av.toString());
                                    }
                                }
                                getLog().debug(String.format("Adding project reference %s on dependency %s",
                                        project.getName(), d.getDisplayFileName()));
                            }
                        } else if (getLog().isDebugEnabled()) {
                            final String msg = String.format("More than 1 dependency was identified in first pass scan of '%s' in project %s",
                                    dependencyNode.getArtifact().getId(), project.getName());
                            getLog().debug(msg);
                        }
                    } else if ("import".equals(dependencyNode.getArtifact().getScope())) {
                        final String msg = String.format("Skipping '%s:%s' in project %s as it uses an `import` scope",
                                dependencyNode.getArtifact().getId(), dependencyNode.getArtifact().getScope(), project.getName());
                        getLog().debug(msg);
                    } else {
                        final String msg = String.format("No analyzer could be found for '%s:%s' in project %s",
                                dependencyNode.getArtifact().getId(), dependencyNode.getArtifact().getScope(), project.getName());
                        getLog().warn(msg);
                    }
                } else {
                    final String msg = String.format("Unable to resolve '%s' in project %s",
                            dependencyNode.getArtifact().getId(), project.getName());
                    getLog().debug(msg);
                    if (exCol == null) {
                        exCol = new ExceptionCollection();
                    }
                }
            } catch (ArtifactResolverException ex) {
                if (exCol == null) {
                    exCol = new ExceptionCollection();
                }
                exCol.addException(ex);
            }
        }

        // Define the default FileSets
        if (scanSet == null || scanSet.length == 0) {
            final FileSet resourcesSet = new FileSet();
            final FileSet filtersSet = new FileSet();
            final FileSet webappSet = new FileSet();
            try {
                resourcesSet.setDirectory(new File(project.getBasedir(), "src/main/resources").getCanonicalPath());
                filtersSet.setDirectory(new File(project.getBasedir(), "src/main/filters").getCanonicalPath());
                webappSet.setDirectory(new File(project.getBasedir(), "src/main/webapp").getCanonicalPath());
            } catch (IOException ex) {
                if (exCol == null) {
                    exCol = new ExceptionCollection();
                }
                exCol.addException(ex);
            }
            scanSet = new FileSet[]{resourcesSet, filtersSet, webappSet};
        }
        // Iterate through FileSets and scan included files
        final FileSetManager fileSetManager = new FileSetManager();
        for (FileSet fileSet : scanSet) {
            final String[] includedFiles = fileSetManager.getIncludedFiles(fileSet);
            for (String include : includedFiles) {
                final File includeFile = new File(fileSet.getDirectory(), include).getAbsoluteFile();
                if (includeFile.exists()) {
                    engine.scan(includeFile, project.getName());
                }
                //TODO - should we add an exception/error reporting for files that do not exist?
            }
        }

        return exCol;
    }

    /**
     * Determines if the groupId, artifactId, and version of the Maven
     * dependency and artifact match.
     *
     * @param d the Maven dependency
     * @param a the Maven artifact
     * @return true if the groupId, artifactId, and version match
     */
    private static boolean artifactsMatch(org.apache.maven.model.Dependency d, Artifact a) {
        return (isEqualOrNull(a.getArtifactId(), d.getArtifactId()))
                && (isEqualOrNull(a.getGroupId(), d.getGroupId()))
                && (isEqualOrNull(a.getVersion(), d.getVersion()));
    }

    /**
     * Compares two strings for equality; if both strings are null they are
     * considered equal.
     *
     * @param left the first string to compare
     * @param right the second string to compare
     * @return true if the strings are equal or if they are both null; otherwise
     * false.
     */
    private static boolean isEqualOrNull(String left, String right) {
        return (left != null && left.equals(right)) || (left == null && right == null);
    }

    /**
     * @return Returns a new ProjectBuildingRequest populated from the current
     * session and the current project remote repositories, used to resolve
     * artifacts.
     */
    public ProjectBuildingRequest newResolveArtifactProjectBuildingRequest() {
        final ProjectBuildingRequest buildingRequest = new DefaultProjectBuildingRequest(session.getProjectBuildingRequest());
        buildingRequest.setRemoteRepositories(remoteRepositories);
        return buildingRequest;
    }

    /**
     * Executes the dependency-check scan and generates the necessary report.
     *
     * @throws MojoExecutionException thrown if there is an exception running
     * the scan
     * @throws MojoFailureException thrown if dependency-check is configured to
     * fail the build
     */
    protected void runCheck() throws MojoExecutionException, MojoFailureException {
        try (Engine engine = initializeEngine()) {
            ExceptionCollection exCol = scanDependencies(engine);
            try {
                engine.analyzeDependencies();
            } catch (ExceptionCollection ex) {
                exCol = handleAnalysisExceptions(exCol, ex);
            }
            if (exCol == null || !exCol.isFatal()) {

                File outputDir = getCorrectOutputDirectory(this.getProject());
                if (outputDir == null) {
                    //in some regards we shouldn't be writing this, but we are anyway.
                    //we shouldn't write this because nothing is configured to generate this report.
                    outputDir = new File(this.getProject().getBuild().getDirectory());
                }
                try {
                    final MavenProject p = this.getProject();
                    engine.writeReports(p.getName(), p.getGroupId(), p.getArtifactId(), p.getVersion(), outputDir, getFormat());
                } catch (ReportException ex) {
                    if (exCol == null) {
                        exCol = new ExceptionCollection("Error writing aggregate report", ex);
                    } else {
                        exCol.addException(ex);
                    }
                    if (this.isFailOnError()) {
                        throw new MojoExecutionException("One or more exceptions occurred during dependency-check analysis", exCol);
                    } else {
                        getLog().debug("Error writing the report", ex);
                    }
                }
                showSummary(this.getProject(), engine.getDependencies());
                checkForFailure(engine.getDependencies());
                if (exCol != null && this.isFailOnError()) {
                    throw new MojoExecutionException("One or more exceptions occurred during dependency-check analysis", exCol);
                }
            }
        } catch (DatabaseException ex) {
            if (getLog().isDebugEnabled()) {
                getLog().debug("Database connection error", ex);
            }
            final String msg = "An exception occurred connecting to the local database. Please see the log file for more details.";
            if (this.isFailOnError()) {
                throw new MojoExecutionException(msg, ex);
            }
            getLog().error(msg, ex);
        } finally {
            getSettings().cleanup();
        }
    }

    /**
     * Combines the two exception collections and if either are fatal, throw an
     * MojoExecutionException
     *
     * @param currentEx the primary exception collection
     * @param newEx the new exception collection to add
     * @return the combined exception collection
     * @throws MojoExecutionException thrown if dependency-check is configured to fail on errors
     */
    private ExceptionCollection handleAnalysisExceptions(ExceptionCollection currentEx, ExceptionCollection newEx) throws MojoExecutionException {
        ExceptionCollection returnEx = currentEx;
        if (returnEx == null) {
            returnEx = newEx;
        } else {
            returnEx.getExceptions().addAll(newEx.getExceptions());
            if (newEx.isFatal()) {
                returnEx.setFatal(true);
            }
        }
        if (returnEx.isFatal()) {
            final String msg = String.format("Fatal exception(s) analyzing %s", getProject().getName());
            if (this.isFailOnError()) {
                throw new MojoExecutionException(msg, returnEx);
            }
            getLog().error(msg);
            if (getLog().isDebugEnabled()) {
                getLog().debug(returnEx);
            }
        } else {
            final String msg = String.format("Exception(s) analyzing %s", getProject().getName());
            if (getLog().isDebugEnabled()) {
                getLog().debug(msg, returnEx);
            }
        }
        return returnEx;
    }

    /**
     * Scans the dependencies of the projects in aggregate.
     *
     * @param engine the engine used to perform the scanning
     * @return a collection of exceptions
     * @throws MojoExecutionException thrown if a fatal exception occurs
     */
    protected abstract ExceptionCollection scanDependencies(final Engine engine) throws MojoExecutionException;

    /**
     * Sets the Reporting output directory.
     *
     * @param directory the output directory
     */
    @Override
    public void setReportOutputDirectory(File directory) {
        reportOutputDirectory = directory;
    }

    /**
     * Returns the report output directory.
     *
     * @return the report output directory
     */
    @Override
    public File getReportOutputDirectory() {
        return reportOutputDirectory;
    }

    /**
     * Returns the output directory.
     *
     * @return the output directory
     */
    public File getOutputDirectory() {
        return outputDirectory;
    }

    /**
     * Returns whether this is an external report. This method always returns
     * true.
     *
     * @return <code>true</code>
     */
    @Override
    public final boolean isExternalReport() {
        return true;
    }

    /**
     * Returns the output name.
     *
     * @return the output name
     */
    @Override
    public String getOutputName() {
        if ("HTML".equalsIgnoreCase(this.format) || "ALL".equalsIgnoreCase(this.format)) {
            return "dependency-check-report";
        } else if ("XML".equalsIgnoreCase(this.format)) {
            return "dependency-check-report.xml#";
        } else if ("VULN".equalsIgnoreCase(this.format)) {
            return "dependency-check-vulnerability";
        } else if ("JSON".equalsIgnoreCase(this.format)) {
            return "dependency-check-report.json";
        } else if ("CSV".equalsIgnoreCase(this.format)) {
            return "dependency-check-report.csv";
        } else {
            getLog().warn("Unknown report format used during site generation.");
            return "dependency-check-report";
        }
    }

    /**
     * Returns the category name.
     *
     * @return the category name
     */
    @Override
    public String getCategoryName() {
        return MavenReport.CATEGORY_PROJECT_REPORTS;
    }
    //</editor-fold>

    /**
     * Initializes a new <code>Engine</code> that can be used for scanning. This
     * method should only be called in a try-with-resources to ensure that the
     * engine is properly closed.
     *
     * @return a newly instantiated <code>Engine</code>
     * @throws DatabaseException thrown if there is a database exception
     */
    protected Engine initializeEngine() throws DatabaseException {
        populateSettings();
        return new Engine(settings);
    }

    /**
     * Takes the properties supplied and updates the dependency-check settings.
     * Additionally, this sets the system properties required to change the
     * proxy url, port, and connection timeout.
     */
    protected void populateSettings() {
        settings = new Settings();
        InputStream mojoProperties = null;
        try {
            mojoProperties = this.getClass().getClassLoader().getResourceAsStream(PROPERTIES_FILE);
            settings.mergeProperties(mojoProperties);
        } catch (IOException ex) {
            getLog().warn("Unable to load the dependency-check maven mojo.properties file.");
            if (getLog().isDebugEnabled()) {
                getLog().debug("", ex);
            }
        } finally {
            if (mojoProperties != null) {
                try {
                    mojoProperties.close();
                } catch (IOException ex) {
                    if (getLog().isDebugEnabled()) {
                        getLog().debug("", ex);
                    }
                }
            }
        }
        settings.setBooleanIfNotNull(Settings.KEYS.AUTO_UPDATE, autoUpdate);

        settings.setBooleanIfNotNull(Settings.KEYS.ANALYZER_EXPERIMENTAL_ENABLED, enableExperimental);
        settings.setBooleanIfNotNull(Settings.KEYS.ANALYZER_RETIRED_ENABLED, enableRetired);

        if (externalReport != null) {
            getLog().warn("The 'externalReport' option was set; this configuration option has been removed. "
                    + "Please update the dependency-check-maven plugin's configuration");
        }

        if (proxyUrl != null && !proxyUrl.isEmpty()) {
            getLog().warn("Deprecated configuration detected, proxyUrl will be ignored; use the maven settings to configure the proxy instead");
        }
        final Proxy proxy = getMavenProxy();
        if (proxy != null) {
            settings.setString(Settings.KEYS.PROXY_SERVER, proxy.getHost());
            settings.setString(Settings.KEYS.PROXY_PORT, Integer.toString(proxy.getPort()));
            final String userName = proxy.getUsername();
            final String password = proxy.getPassword();
            settings.setStringIfNotNull(Settings.KEYS.PROXY_USERNAME, userName);
            settings.setStringIfNotNull(Settings.KEYS.PROXY_PASSWORD, password);
            settings.setStringIfNotNull(Settings.KEYS.PROXY_NON_PROXY_HOSTS, proxy.getNonProxyHosts());
        }
        final String[] suppressions = determineSuppressions();
        settings.setArrayIfNotEmpty(Settings.KEYS.SUPPRESSION_FILE, suppressions);

        settings.setBooleanIfNotNull(Settings.KEYS.UPDATE_VERSION_CHECK_ENABLED, versionCheckEnabled);
        settings.setStringIfNotEmpty(Settings.KEYS.CONNECTION_TIMEOUT, connectionTimeout);
        settings.setStringIfNotEmpty(Settings.KEYS.HINTS_FILE, hintsFile);

        //File Type Analyzer Settings
        settings.setBooleanIfNotNull(Settings.KEYS.ANALYZER_JAR_ENABLED, jarAnalyzerEnabled);
        settings.setBooleanIfNotNull(Settings.KEYS.ANALYZER_NUSPEC_ENABLED, nuspecAnalyzerEnabled);
        settings.setBooleanIfNotNull(Settings.KEYS.ANALYZER_CENTRAL_ENABLED, centralAnalyzerEnabled);
        settings.setBooleanIfNotNull(Settings.KEYS.ANALYZER_NEXUS_ENABLED, nexusAnalyzerEnabled);
        settings.setStringIfNotEmpty(Settings.KEYS.ANALYZER_NEXUS_URL, nexusUrl);
        settings.setBooleanIfNotNull(Settings.KEYS.ANALYZER_NEXUS_USES_PROXY, nexusUsesProxy);
        settings.setBooleanIfNotNull(Settings.KEYS.ANALYZER_ASSEMBLY_ENABLED, assemblyAnalyzerEnabled);
        settings.setBooleanIfNotNull(Settings.KEYS.ANALYZER_ARCHIVE_ENABLED, archiveAnalyzerEnabled);
        settings.setStringIfNotEmpty(Settings.KEYS.ADDITIONAL_ZIP_EXTENSIONS, zipExtensions);
        settings.setStringIfNotEmpty(Settings.KEYS.ANALYZER_ASSEMBLY_MONO_PATH, pathToMono);

        settings.setBooleanIfNotNull(Settings.KEYS.ANALYZER_PYTHON_DISTRIBUTION_ENABLED, pyDistributionAnalyzerEnabled);
        settings.setBooleanIfNotNull(Settings.KEYS.ANALYZER_PYTHON_PACKAGE_ENABLED, pyPackageAnalyzerEnabled);
        settings.setBooleanIfNotNull(Settings.KEYS.ANALYZER_RUBY_GEMSPEC_ENABLED, rubygemsAnalyzerEnabled);
        settings.setBooleanIfNotNull(Settings.KEYS.ANALYZER_OPENSSL_ENABLED, opensslAnalyzerEnabled);
        settings.setBooleanIfNotNull(Settings.KEYS.ANALYZER_CMAKE_ENABLED, cmakeAnalyzerEnabled);
        settings.setBooleanIfNotNull(Settings.KEYS.ANALYZER_AUTOCONF_ENABLED, autoconfAnalyzerEnabled);
        settings.setBooleanIfNotNull(Settings.KEYS.ANALYZER_COMPOSER_LOCK_ENABLED, composerAnalyzerEnabled);
        settings.setBooleanIfNotNull(Settings.KEYS.ANALYZER_NODE_PACKAGE_ENABLED, nodeAnalyzerEnabled);
        settings.setBooleanIfNotNull(Settings.KEYS.ANALYZER_NSP_PACKAGE_ENABLED, nspAnalyzerEnabled);
        settings.setBooleanIfNotNull(Settings.KEYS.ANALYZER_BUNDLE_AUDIT_ENABLED, bundleAuditAnalyzerEnabled);
        settings.setStringIfNotNull(Settings.KEYS.ANALYZER_BUNDLE_AUDIT_PATH, bundleAuditPath);
        settings.setBooleanIfNotNull(Settings.KEYS.ANALYZER_COCOAPODS_ENABLED, cocoapodsAnalyzerEnabled);
        settings.setBooleanIfNotNull(Settings.KEYS.ANALYZER_SWIFT_PACKAGE_MANAGER_ENABLED, swiftPackageManagerAnalyzerEnabled);

        //Database configuration
        settings.setStringIfNotEmpty(Settings.KEYS.DB_DRIVER_NAME, databaseDriverName);
        settings.setStringIfNotEmpty(Settings.KEYS.DB_DRIVER_PATH, databaseDriverPath);
        settings.setStringIfNotEmpty(Settings.KEYS.DB_CONNECTION_STRING, connectionString);

        if (databaseUser == null && databasePassword == null && serverId != null) {
            final Server server = settingsXml.getServer(serverId);
            if (server != null) {
                databaseUser = server.getUsername();
                try {
                    //CSOFF: LineLength
                    //The following fix was copied from:
                    //   https://github.com/bsorrentino/maven-confluence-plugin/blob/master/maven-confluence-reporting-plugin/src/main/java/org/bsc/maven/confluence/plugin/AbstractBaseConfluenceMojo.java
                    //
                    // FIX to resolve
                    // org.sonatype.plexus.components.sec.dispatcher.SecDispatcherException:
                    // java.io.FileNotFoundException: ~/.settings-security.xml (No such file or directory)
                    //
                    //CSON: LineLength
                    if (securityDispatcher instanceof DefaultSecDispatcher) {
                        ((DefaultSecDispatcher) securityDispatcher).setConfigurationFile("~/.m2/settings-security.xml");
                    }

                    databasePassword = securityDispatcher.decrypt(server.getPassword());
                } catch (SecDispatcherException ex) {
                    if (ex.getCause() instanceof FileNotFoundException
                            || (ex.getCause() != null && ex.getCause().getCause() instanceof FileNotFoundException)) {
                        //maybe its not encrypted?
                        final String tmp = server.getPassword();
                        if (tmp.startsWith("{") && tmp.endsWith("}")) {
                            getLog().error(String.format(
                                    "Unable to decrypt the server password for server id '%s' in settings.xml%n\tCause: %s",
                                    serverId, ex.getMessage()));
                        } else {
                            databasePassword = tmp;
                        }
                    } else {
                        getLog().error(String.format(
                                "Unable to decrypt the server password for server id '%s' in settings.xml%n\tCause: %s",
                                serverId, ex.getMessage()));
                    }
                }
            } else {
                getLog().error(String.format("Server '%s' not found in the settings.xml file", serverId));
            }
        }

        settings.setStringIfNotEmpty(Settings.KEYS.DB_USER, databaseUser);
        settings.setStringIfNotEmpty(Settings.KEYS.DB_PASSWORD, databasePassword);
        settings.setStringIfNotEmpty(Settings.KEYS.DATA_DIRECTORY, dataDirectory);

        settings.setStringIfNotEmpty(Settings.KEYS.CVE_MODIFIED_12_URL, cveUrl12Modified);
        settings.setStringIfNotEmpty(Settings.KEYS.CVE_MODIFIED_20_URL, cveUrl20Modified);
        settings.setStringIfNotEmpty(Settings.KEYS.CVE_SCHEMA_1_2, cveUrl12Base);
        settings.setStringIfNotEmpty(Settings.KEYS.CVE_SCHEMA_2_0, cveUrl20Base);
        settings.setIntIfNotNull(Settings.KEYS.CVE_CHECK_VALID_FOR_HOURS, cveValidForHours);

        artifactScopeExcluded = new ArtifactScopeExcluded(skipTestScope, skipProvidedScope, skipSystemScope, skipRuntimeScope);
        artifactTypeExcluded = new ArtifactTypeExcluded(skipArtifactType);
    }

    /**
     * Combines the configured suppressionFile and suppressionFiles into a
     * single array.
     *
     * @return an array of suppression file paths
     */
    private String[] determineSuppressions() {
        String[] suppressions = suppressionFiles;
        if (suppressionFile != null) {
            if (suppressions == null) {
                suppressions = new String[]{suppressionFile};
            } else {
                suppressions = Arrays.copyOf(suppressions, suppressions.length + 1);
                suppressions[suppressions.length - 1] = suppressionFile;
            }
        }
        return suppressions;
    }

    /**
     * Returns the maven proxy.
     *
     * @return the maven proxy
     */
    private Proxy getMavenProxy() {
        if (mavenSettings != null) {
            final List<Proxy> proxies = mavenSettings.getProxies();
            if (proxies != null && !proxies.isEmpty()) {
                if (mavenSettingsProxyId != null) {
                    for (Proxy proxy : proxies) {
                        if (mavenSettingsProxyId.equalsIgnoreCase(proxy.getId())) {
                            return proxy;
                        }
                    }
                } else if (proxies.size() == 1) {
                    return proxies.get(0);
                } else {
                    getLog().warn("Multiple proxy definitions exist in the Maven settings. In the dependency-check "
                            + "configuration set the mavenSettingsProxyId so that the correct proxy will be used.");
                    throw new IllegalStateException("Ambiguous proxy definition");
                }
            }
        }
        return null;
    }

    /**
     * Returns a reference to the current project. This method is used instead
     * of auto-binding the project via component annotation in concrete
     * implementations of this. If the child has a
     * <code>@Component MavenProject project;</code> defined then the abstract
     * class (i.e. this class) will not have access to the current project (just
     * the way Maven works with the binding).
     *
     * @return returns a reference to the current project
     */
    protected MavenProject getProject() {
        return project;
    }

    /**
     * Returns the list of Maven Projects in this build.
     *
     * @return the list of Maven Projects in this build
     */
    protected List<MavenProject> getReactorProjects() {
        return reactorProjects;
    }

    /**
     * Returns the report format.
     *
     * @return the report format
     */
    protected String getFormat() {
        return format;
    }

    /**
     * Returns the artifact scope excluded filter.
     *
     * @return the artifact scope excluded filter
     */
    protected Filter<String> getArtifactScopeExcluded() {
        return artifactScopeExcluded;
    }

    /**
     * Returns the configured settings.
     *
     * @return the configured settings
     */
    protected Settings getSettings() {
        return settings;
    }

    //<editor-fold defaultstate="collapsed" desc="Methods to fail build or show summary">
    /**
     * Checks to see if a vulnerability has been identified with a CVSS score
     * that is above the threshold set in the configuration.
     *
     * @param dependencies the list of dependency objects
     * @throws MojoFailureException thrown if a CVSS score is found that is
     * higher then the threshold set
     */
    protected void checkForFailure(Dependency[] dependencies) throws MojoFailureException {
        final StringBuilder ids = new StringBuilder();
        for (Dependency d : dependencies) {
            boolean addName = true;
            for (Vulnerability v : d.getVulnerabilities()) {
                if (failBuildOnAnyVulnerability || v.getCvssScore() >= failBuildOnCVSS) {
                    if (addName) {
                        addName = false;
                        ids.append(NEW_LINE).append(d.getFileName()).append(": ");
                        ids.append(v.getName());
                    } else {
                        ids.append(", ").append(v.getName());
                    }
                }
            }
        }
        if (ids.length() > 0) {
            final String msg;
            if (showSummary) {
                if (failBuildOnAnyVulnerability) {
                    msg = String.format("%n%nOne or more dependencies were identified with vulnerabilities: %n%s%n%n"
                            + "See the dependency-check report for more details.%n%n", ids.toString());
                } else {
                    msg = String.format("%n%nOne or more dependencies were identified with vulnerabilities that have a CVSS score greater than or equal "
                            + "to '%.1f': %n%s%n%nSee the dependency-check report for more details.%n%n", failBuildOnCVSS, ids.toString());
                }
            } else {
                msg = String.format("%n%nOne or more dependencies were identified with vulnerabilities.%n%n"
                        + "See the dependency-check report for more details.%n%n");
            }

            throw new MojoFailureException(msg);
        }
    }

    /**
     * Generates a warning message listing a summary of dependencies and their
     * associated CPE and CVE entries.
     *
     * @param mp the Maven project for which the summary is shown
     * @param dependencies a list of dependency objects
     */
    protected void showSummary(MavenProject mp, Dependency[] dependencies) {
        if (showSummary) {
            final StringBuilder summary = new StringBuilder();
            for (Dependency d : dependencies) {
                boolean firstEntry = true;
                final StringBuilder ids = new StringBuilder();
                for (Vulnerability v : d.getVulnerabilities()) {
                    if (firstEntry) {
                        firstEntry = false;
                    } else {
                        ids.append(", ");
                    }
                    ids.append(v.getName());
                }
                if (ids.length() > 0) {
                    summary.append(d.getFileName()).append(" (");
                    firstEntry = true;
                    for (Identifier id : d.getIdentifiers()) {
                        if (firstEntry) {
                            firstEntry = false;
                        } else {
                            summary.append(", ");
                        }
                        summary.append(id.getValue());
                    }
                    summary.append(") : ").append(ids).append(NEW_LINE);
                }
            }
            if (summary.length() > 0) {
                final String msg = String.format("%n%n" + "One or more dependencies were identified with known vulnerabilities in %s:%n%n%s"
                        + "%n%nSee the dependency-check report for more details.%n%n", mp.getName(), summary.toString());
                getLog().warn(msg);
            }
        }
    }

    //</editor-fold>
    //<editor-fold defaultstate="collapsed" desc="Methods to read/write the serialized data file">
    /**
     * Returns the key used to store the path to the data file that is saved by
     * <code>writeDataFile()</code>. This key is used in the
     * <code>MavenProject.(set|get)ContextValue</code>.
     *
     * @return the key used to store the path to the data file
     */
    protected String getDataFileContextKey() {
        return "dependency-check-path-" + dataFileName;
    }

    /**
     * Returns the key used to store the path to the output directory. When
     * generating the report in the <code>executeAggregateReport()</code> the
     * output directory should be obtained by using this key.
     *
     * @return the key used to store the path to the output directory
     */
    protected String getOutputDirectoryContextKey() {
        return "dependency-output-dir-" + dataFileName;
    }

    //</editor-fold>
}<|MERGE_RESOLUTION|>--- conflicted
+++ resolved
@@ -721,10 +721,7 @@
     protected ExceptionCollection scanArtifacts(MavenProject project, Engine engine) {
         try {
             final ProjectBuildingRequest buildingRequest = newResolveArtifactProjectBuildingRequest();
-<<<<<<< HEAD
-=======
             buildingRequest.setProject(project);
->>>>>>> c682078f
             final DependencyNode dn = dependencyGraphBuilder.buildDependencyGraph(buildingRequest, null, reactorProjects);
             return collectDependencies(engine, project, dn.getChildren(), buildingRequest);
         } catch (DependencyGraphBuilderException ex) {
