--- conflicted
+++ resolved
@@ -69,18 +69,17 @@
     private ResourceBundle statementBundle = null;
 
     /**
-<<<<<<< HEAD
+     * <<<<<<< HEAD Creates a new CveDB object and opens the database
+     * connection. Note, the connection must be closed by the caller by calling
+     * the close method. ======= Does the underlying connection support batch
+     * operations?
+     */
+    private boolean batchSupported;
+
+    /**
      * Creates a new CveDB object and opens the database connection. Note, the
      * connection must be closed by the caller by calling the close method.
-=======
-     * Does the underlying connection support batch operations?
-     */
-    private boolean batchSupported;
-
-    /**
-     * Creates a new CveDB object and opens the database connection. Note, the connection must be closed by the caller by calling
-     * the close method.
->>>>>>> e79da727
+     * >>>>>>> e79da72711dc0f326fcdce52deab89e37c0d8230
      *
      * @throws DatabaseException thrown if there is an exception opening the
      * database.
@@ -599,29 +598,23 @@
                 } else {
                     insertSoftware.setString(3, s.getPreviousVersion());
                 }
-<<<<<<< HEAD
-                try {
-                    insertSoftware.execute();
-                } catch (SQLException ex) {
-                    if (ex.getMessage().contains("Duplicate entry")) {
-                        final String msg = String.format("Duplicate software key identified in '%s:%s'", vuln.getName(), s.getName());
-                        LOGGER.debug(msg, ex);
-                    } else {
-                        throw ex;
-                    }
-                }
-=======
-
                 if (batchSupported) {
                     insertSoftware.addBatch();
                 } else {
-                    insertSoftware.execute();
-                }
-            }
-
+                    try {
+                        insertSoftware.execute();
+                    } catch (SQLException ex) {
+                        if (ex.getMessage().contains("Duplicate entry")) {
+                            final String msg = String.format("Duplicate software key identified in '%s:%s'", vuln.getName(), s.getName());
+                            LOGGER.debug(msg, ex);
+                        } else {
+                            throw ex;
+                        }
+                    }
+                }
+            }
             if (batchSupported) {
-              insertSoftware.executeBatch();
->>>>>>> e79da727
+                insertSoftware.executeBatch();
             }
         } catch (SQLException ex) {
             final String msg = String.format("Error updating '%s'", vuln.getName());
