<?xml version="1.0" encoding="UTF-8"?>
<suppressions xmlns="https://jeremylong.github.io/DependencyCheck/dependency-suppression.1.3.xsd">
    <suppress base="true">
        <notes><![CDATA[
            fp per #3938
            ]]></notes>
        <packageUrl regex="true">^pkg:maven/io\.quarkus/quarkus\-fs\-util@.*$</packageUrl>
        <cpe>cpe:/a:quarkus:quarkus</cpe>
    </suppress>
    <suppress base="true">
        <notes><![CDATA[
            fp per #3940
            ]]></notes>
        <packageUrl regex="true">^pkg:maven/org\.apache\.james/apache\-mime4j\-storage@.*$</packageUrl>
        <cpe>cpe:/a:storage_project:storage</cpe>
        <cpe>cpe:/a:apache:james</cpe>
    </suppress>
    <suppress base="true">
        <notes><![CDATA[
            fp per #3945 & #3943
            ]]></notes>
        <packageUrl regex="true">^pkg:maven/io\.quarkus/quarkus\-hibernate\-orm.*$</packageUrl>
        <cpe>cpe:/a:hibernate:hibernate_orm</cpe>
    </suppress>
    <suppress base="true">
        <notes><![CDATA[
            fp per #4097
            ]]></notes>
        <packageUrl regex="true">^pkg:maven/io\.quarkus/quarkus\-hibernate\-validator@.*$</packageUrl>
        <cpe>cpe:/a:redhat:hibernate_validator</cpe>
    </suppress>
    <suppress base="true">
        <notes><![CDATA[
            only log4j-core is vulnerable
            ]]></notes>
        <packageUrl regex="true">^pkg:maven/org\.apache\.logging\.log4j/log4j\-slf4j\-impl@.*$</packageUrl>
        <cpe>cpe:/a:apache:log4j</cpe>
    </suppress>
    <suppress base="true">
        <notes><![CDATA[
            only log4j-core is vulnerable
            ]]></notes>
        <packageUrl regex="true">^pkg:maven/org\.apache\.logging\.log4j/log4j\-(api|web)@.*$</packageUrl>
        <cve>CVE-2021-44228</cve>
        <cve>CVE-2021-44832</cve>
        <cve>CVE-2021-45046</cve>
        <cve>CVE-2021-45105</cve>
    </suppress>
    <suppress base="true">
        <notes><![CDATA[
	    FP per #3778
	    ]]></notes>
        <packageUrl regex="true">.*unicode.*$</packageUrl>
        <cpe>cpe:/a:unicode:unicode</cpe>
    </suppress>
    <suppress base="true">
        <notes><![CDATA[
	    FP per #3131
	    ]]></notes>
        <packageUrl regex="true">^pkg:maven/com\.typesafe\.akka/akka\-stream\-contrib_2\.13@.*$</packageUrl>
        <cpe>cpe:/a:akka:akka</cpe>
    </suppress>
    <suppress base="true">
        <notes><![CDATA[
	    FP per #3652
	    ]]></notes>
        <packageUrl regex="true">^pkg:maven/org\.zalando/spring\-boot\-etcd@.*$</packageUrl>
        <cpe>cpe:/a:etcd:etcd</cpe>
    </suppress>
    <suppress base="true">
        <notes><![CDATA[
	    FP per #3678
	    ]]></notes>
        <packageUrl regex="true">^pkg:maven/com\.salesforce\.servicelibs/reactive\-grpc.*$</packageUrl>
        <cpe>cpe:/a:grpc:grpc</cpe>
    </suppress>
    <suppress base="true">
        <notes><![CDATA[
	    FP per #3685
	    ]]></notes>
        <packageUrl regex="true">^pkg:maven/org\.apache\.geronimo\.config/geronimo\-config\-impl@.*$</packageUrl>
        <cpe>cpe:/a:apache:geronimo</cpe>
    </suppress>
    <suppress base="true">
        <notes><![CDATA[
	    FP per #3749
	    ]]></notes>
        <packageUrl regex="true">^pkg:maven/io\.reactivex/rxjava@.*$</packageUrl>
        <cpe>cpe:/a:travis-ci:travis_ci</cpe>
    </suppress>
    <suppress base="true">
        <notes><![CDATA[
	    FP per #3749
	    ]]></notes>
        <packageUrl regex="true">^pkg:maven/org\.springframework\.kafka/spring\-kafka@.*$</packageUrl>
        <cpe>cpe:/a:vmware:spring_framework</cpe>
    </suppress>
    <suppress base="true">
        <notes><![CDATA[
	    FP per #3776
	    ]]></notes>
        <packageUrl regex="true">^pkg:maven/org\.seleniumhq\.selenium/selenium\-chromium\-driver@.*$</packageUrl>
        <cpe>cpe:/a:chromium:chromium</cpe>
        <cpe>cpe:/a:chromium_project:chromium</cpe>
    </suppress>
    <suppress base="true">
        <notes><![CDATA[
	    FP per #3756
	    ]]></notes>
        <packageUrl regex="true">^pkg:maven/org\.apache\.geronimo\.specs/geronimo\-ws\-metadata_2\.0_spec@.*$</packageUrl>
        <cpe>cpe:/a:tad_web_project:tad_web</cpe>
    </suppress>
    <suppress base="true">
        <notes><![CDATA[
	    FP per #3572
	    ]]></notes>
        <packageUrl regex="true">^pkg:maven/org\.spark\-project\.spark/unused@.*$</packageUrl>
        <cpe>cpe:/a:apache:spark</cpe>
    </suppress>
    <suppress base="true">
        <notes><![CDATA[
	    FP per #3572
	    ]]></notes>
        <packageUrl regex="true">^pkg:maven/org\.apache\.directory\.server/apacheds\-i18n@.*$</packageUrl>
        <cpe>cpe:/a:i18n_project:i18n</cpe>
    </suppress>
    <suppress base="true">
        <notes><![CDATA[
            swift-log is not swift...
            ]]></notes>
        <packageUrl regex="true">^pkg:swift/swift\-log@.*$</packageUrl>
        <cpe>cpe:/a:apple:swift</cpe>
    </suppress>
    <suppress base="true">
        <notes><![CDATA[
                FP in jetty as jetty-jakarta-servlet-api is identified as a low version jetty
                ]]></notes>
        <packageUrl regex="true">^pkg:maven/org\.eclipse\.jetty\.toolchain/jetty\-jakarta\-servlet\-api@.*$</packageUrl>
        <cpe>cpe:/a:eclipse:jetty</cpe>
        <cpe>cpe:/a:jetty:jetty</cpe>
    </suppress>
    <suppress base="true">
        <notes><![CDATA[
	    FP per #3331
	    ]]></notes>
        <packageUrl regex="true">^pkg:npm/%40babel%2Fcli@.*$</packageUrl>
        <cve>CVE-2017-16060</cve>
    </suppress>
    <suppress base="true">
        <notes><![CDATA[
      	nio-stream-storage is not 'github.com/containers/storage'. see #3273
        ]]></notes>
        <packageUrl regex="true">^pkg:maven/org\.synchronoss\.cloud/nio\-stream\-storage@.*$</packageUrl>
        <cpe>cpe:/a:storage_project:storage</cpe>
    </suppress>
    <suppress base="true">
        <notes><![CDATA[
	    FP per #3241
	    ]]></notes>
        <gav regex="true">^io\.awspring\.cloud:spring-cloud-.*$</gav>
        <cpe>cpe:/a:pivotal_software:spring_framework</cpe>
        <cpe>cpe:/a:pivotal_software:spring_framework</cpe>
        <cpe>cpe:/a:context_project:context</cpe>
    </suppress>
    <suppress base="true">
        <notes><![CDATA[
        FP per #3230
        ]]></notes>
        <packageUrl regex="true">^pkg:maven/io\.github\.x\-stream/mxparser@.*$</packageUrl>
        <cpe>cpe:/a:xstream_project:xstream</cpe>
        <cpe>cpe:/a:oracle:jdk</cpe>
    </suppress>
    <suppress base="true">
        <notes><![CDATA[
        FP per #3073
        ]]></notes>
        <packageUrl regex="true">^pkg:maven/io\.pivotal\.cfenv/java\-cfenv\-boot\-pivotal\-scs@.*$</packageUrl>
        <cpe>cpe:/a:pivotal_software:spring_boot</cpe>
        <cpe>cpe:/a:pivotal_software:spring_framework</cpe>
    </suppress>
    <suppress base="true">
        <notes><![CDATA[
        FP per #3053
        ]]></notes>
        <packageUrl regex="true">^pkg:maven/org\.seleniumhq\.selenium/selenium\-opera\-driver@.*$</packageUrl>
        <cpe>cpe:/a:opera:opera</cpe>
        <cpe>cpe:/a:opera_software:opera</cpe>
    </suppress>
    <suppress base="true">
        <notes><![CDATA[
        FP per #3000
        ]]></notes>
        <packageUrl regex="true">^pkg:(generic|nuget)/(ProcessSnapshotCleanup|QTAgent.{0,10}|QTDCAgent|QTDCAgent32|TDEnvCleanup|UiaComWrapper|VSTestVideoRecorder|VisualStudioDatastoreConfigurationProvider|msdia140typelib_clr0200)@.*$</packageUrl>
        <cpe>cpe:/a:microsoft:visual_studio</cpe>
    </suppress>
    <suppress base="true"> 
        <notes><![CDATA[
        FP per #3000
        ]]></notes>
        <packageUrl regex="true">^pkg:(generic|nuget)/(Microsoft\.)?(IntelliTrace|TestPlatform|VisualStudio\.).*$</packageUrl>
        <cpe>cpe:/a:microsoft:visual_studio</cpe>
        <cpe>cpe:/a:microsoft:ie</cpe>
    </suppress>
    <suppress base="true">
        <notes><![CDATA[
        FP per #3000
        ]]></notes>
        <filePath regex="true">.*\.TestTools\..*\.dll</filePath>
        <cpe>cpe:/a:microsoft:visual_studio</cpe>
        <cpe>cpe:/a:microsoft:ie</cpe>
    </suppress>
    <suppress base="true">
        <notes><![CDATA[
        FP per #3000
        ]]></notes>
        <packageUrl regex="true">^pkg:(generic|nuget)/Microsoft\.Dia.*$</packageUrl>
        <cpe>cpe:/a:dia:dia</cpe>
    </suppress>
    <suppress base="true">
        <notes><![CDATA[
        FP per #3021
        ]]></notes>
        <packageUrl regex="true">^pkg:maven/io\.helidon\.microprofile\.server/helidon\-microprofile\-server@.*$</packageUrl>
        <cpe>cpe:/a:oracle:http_server</cpe>
    </suppress>
    <suppress base="true">
        <notes><![CDATA[
        FP per #3015 & #3016
        ]]></notes>
        <packageUrl regex="true">^pkg:maven/co\.elastic\.apm/apm\-.*$</packageUrl>
        <cpe>cpe:/a:grpc:grpc</cpe>
        <cpe>cpe:/a:apache:httpclient</cpe>
    </suppress>
    <suppress base="true">
        <notes><![CDATA[
        FP per #3005
        ]]></notes>
        <packageUrl regex="true">^pkg:maven/com\.google\.apis/google\-api\-services\-sqladmin@.*$</packageUrl>
        <cpe>cpe:/a:www-sql_project:www-sql</cpe>
    </suppress>
    <suppress base="true">
        <notes><![CDATA[
        FP per #3005
        ]]></notes>
        <packageUrl regex="true">^pkg:maven/com\.google\.cloud\.sql/jdbc\-socket\-factory\-core@.*$</packageUrl>
        <cpe>cpe:/a:www-sql_project:www-sql</cpe>
    </suppress>
    <suppress base="true">
        <notes><![CDATA[
        FP per #3004
        ]]></notes>
        <packageUrl regex="true">^pkg:maven/io\.r2dbc/r2dbc\-postgresql@.*$</packageUrl>
        <cpe>cpe:/a:postgresql:postgresql</cpe>
    </suppress>
    <suppress base="true">
        <notes><![CDATA[
        FP per #3002
        ]]></notes>
        <packageUrl regex="true">^pkg:maven/io\.opencensus/opencensus\-contrib\-grpc\-metrics@.*$</packageUrl>
        <cpe>cpe:/a:grpc:grpc</cpe>
    </suppress>
    <suppress base="true">
        <notes><![CDATA[
        FP per #3002, CVE is for grpc-js and c
        ]]></notes>
        <packageUrl regex="true">^pkg:maven/io\.grpc/grpc\-.*$</packageUrl>
        <cve>CVE-2020-7768</cve>
        <cve>CVE-2017-7861</cve>
        <cve>CVE-2017-8359</cve>
        <cve>CVE-2017-9431</cve>
    </suppress>
    <suppress base="true">
        <notes><![CDATA[
        FP per #3002, CVE is for grpc-js and c
        ]]></notes>
        <packageUrl regex="true">^pkg:maven/com\.google\.api\.grpc/grpc\-google\-common\-protos@.*$</packageUrl>
        <cve>CVE-2020-7768</cve>
        <cve>CVE-2017-7861</cve>
        <cve>CVE-2017-8359</cve>
        <cve>CVE-2017-9431</cve>
    </suppress>
    <suppress base="true">
        <notes><![CDATA[
        FP per #3002, CVE is for grpc-js
        ]]></notes>
        <packageUrl regex="true">^pkg:maven/com\.lightstep\.tracer/.*$</packageUrl>
        <cpe>cpe:/a:grpc:grpc</cpe>
    </suppress>
    <suppress base="true">
        <notes><![CDATA[
        FP per #3001
        ]]></notes>
        <packageUrl regex="true">^pkg:maven/com\.google\.http\-client/google\-http\-client@.*$</packageUrl>
        <cpe>cpe:/a:apache:httpclient</cpe>
    </suppress>
    <suppress base="true">
        <notes><![CDATA[
        FP per #2999
        ]]></notes>
        <packageUrl regex="true">^pkg:maven/io\.github\.jhipster/jhipster\-framework@.*$</packageUrl>
        <cve>CVE-2019-16303</cve>
    </suppress>
    <suppress base="true">
        <notes><![CDATA[
        FP per #2982
        ]]></notes>
        <packageUrl regex="true">^pkg:maven/org\.mybatis/mybatis\-spring@.*$</packageUrl>
        <cpe>cpe:/a:mybatis:mybatis</cpe>
    </suppress>
    <suppress base="true">
        <notes><![CDATA[
        FP per #2978
        ]]></notes>
        <packageUrl regex="true">^pkg:(generic|nuget)/Microsoft\.IdentityModel\.Protocols\.OpenIdConnect@.*$</packageUrl>
        <cpe>cpe:/a:microsoft:identitymodel</cpe>
        <cpe>cpe:/a:openid:openid</cpe>
        <cpe>cpe:/a:openid:openid_connect</cpe>
    </suppress>
    <suppress base="true">
        <notes><![CDATA[
        FP per #2972
        ]]></notes>
        <packageUrl regex="true">^pkg:composer/php\-.*$</packageUrl>
        <cpe>cpe:/a:php:php</cpe>
    </suppress>
    <suppress base="true">
        <notes><![CDATA[
        FP per #2957
        ]]></notes>
        <packageUrl regex="true">^pkg:maven/org\.jboss\.resteasy/resteasy\-spring\-boot\-starter@.*$</packageUrl>
        <cpe>cpe:/a:redhat:resteasy</cpe>
    </suppress>
    <suppress base="true">
        <notes><![CDATA[
        FP per #2956
        ]]></notes>
        <packageUrl regex="true">^pkg:maven/com\.github\.docker\-java/docker\-java.*$</packageUrl>
        <cpe>cpe:/a:docker:docker</cpe>
    </suppress>
    <suppress base="true">
        <notes><![CDATA[
        FP per #2940
        ]]></notes>
        <packageUrl regex="true">^pkg:npm/cross\-env@.*$</packageUrl>
        <cpe>cpe:/a:crossenv_project:crossenv</cpe>
    </suppress>
    <suppress base="true">
        <notes><![CDATA[
        FP per #2955
        ]]></notes>
        <packageUrl regex="true">^pkg:maven/io\.micrometer/micrometer\-core@.*$</packageUrl>
        <cpe>cpe:/a:vmware:ace</cpe>
        <cpe>cpe:/a:vmware:vmware_ace</cpe>
    </suppress>
    <suppress base="true">
        <notes><![CDATA[
        FP per #2594
        ]]></notes>
        <packageUrl regex="true">^pkg:maven/ch\.qos\.logback\.contrib/.*$</packageUrl>
        <cpe>cpe:/a:logback:logback</cpe>
        <cpe>cpe:/a:qos:logback</cpe>
    </suppress>
    <suppress base="true">
        <notes><![CDATA[
        FP per #2395
        ]]></notes>
        <packageUrl regex="true">^pkg:maven/be\.sysa\.log\-sanitizer/log\-sanitizer\-logback@.*$</packageUrl>
        <cpe>cpe:/a:logback:logback</cpe>
        <cpe>cpe:/a:qos:logback</cpe>
    </suppress>
    <suppress base="true">
        <notes><![CDATA[
        FP per #2928
        ]]></notes>
        <packageUrl regex="true">^pkg:maven/org\.graalvm.*$</packageUrl>
        <cpe>cpe:/a:oracle:openjdk</cpe>
        <cpe>cpe:/a:sun:openjdk</cpe>
    </suppress>
    <suppress base="true">
        <notes><![CDATA[
        FP per #2928
        ]]></notes>
        <packageUrl regex="true">^pkg:maven/org\.graalvm\..*$</packageUrl>
        <cpe>cpe:/a:oracle:graalvm</cpe>
    </suppress>
    <suppress base="true">
        <notes><![CDATA[
        FP per #2928
        ]]></notes>
        <packageUrl regex="true">^pkg:maven/org\.graalvm/graal\-sdk@.*$</packageUrl>
        <cpe>cpe:/a:oracle:graalvm</cpe>
    </suppress>
    <suppress base="true">
        <notes><![CDATA[
        FP per #2928
        ]]></notes>
        <packageUrl regex="true">^pkg:maven/org\.graalvm/launcher\-common@.*$</packageUrl>
        <cpe>cpe:/a:oracle:graalvm</cpe>
    </suppress>
    <suppress base="true">
        <notes><![CDATA[
        FP per #2928
        ]]></notes>
        <packageUrl regex="true">^pkg:maven/org\.graalvm/polyglot\-tck@.*$</packageUrl>
        <cpe>cpe:/a:oracle:graalvm</cpe>
    </suppress>
    <suppress base="true">
        <notes><![CDATA[
        FP per #2927 & #2931
        ]]></notes>
        <packageUrl regex="true">^pkg:maven/org\.springframework\.cloud/spring\-cloud\-.*$</packageUrl>
        <cpe>cpe:/a:vmware:cloud_foundation</cpe>
    </suppress>
    <suppress base="true">
        <notes><![CDATA[
        FP per #2923
        ]]></notes>
        <packageUrl regex="true">^pkg:maven/org\.netbeans\.external/.*$</packageUrl>
        <cpe>cpe:/a:apache:netbeans</cpe>
    </suppress>
    <suppress base="true">
        <notes><![CDATA[
        FP per #1721
        ]]></notes>
        <packageUrl regex="true">^pkg:maven/org\.springframework\.batch/spring\-batch\-infrastructure@.*$</packageUrl>
        <cpe>cpe:/a:vmware:infrastructure</cpe>
    </suppress>
    <suppress base="true">
        <notes><![CDATA[
        FP per #2975
        ]]></notes>
        <packageUrl regex="true">^pkg:maven/com\.itextpdf\.tool/xfa\-.*$</packageUrl>
        <cpe>cpe:/a:itextpdf:itext</cpe>
    </suppress>
    <suppress base="true">
        <notes><![CDATA[
        FP per #2974
        ]]></notes>
        <packageUrl regex="true">^pkg:maven/com\.itextpdf/xfa\-.*$</packageUrl>
        <cpe>cpe:/a:itextpdf:itext</cpe>
    </suppress>
    <suppress base="true">
        <notes><![CDATA[
        FP per #2433
        ]]></notes>
        <packageUrl regex="true">^pkg:maven/com\.itextpdf/typography@.*$</packageUrl>
        <cpe>cpe:/a:itextpdf:itext</cpe>
    </suppress>
    <suppress base="true">
        <notes><![CDATA[
        FP per #2433
        ]]></notes>
        <packageUrl regex="true">^pkg:maven/com\.itextpdf/itext\-licensekey\-volume@.*$</packageUrl>
        <cpe>cpe:/a:itextpdf:itext</cpe>
    </suppress>
    <suppress base="true">
        <notes><![CDATA[
        FP per #2453
        TODO - there are likely several other testcontainer suppressions that should be added
        ]]></notes>
        <packageUrl regex="true">^pkg:maven/org\.testcontainers/postgresql@.*$</packageUrl>
        <cpe>cpe:/a:postgresql:postgresql</cpe>
    </suppress>
    <suppress base="true">
        <notes><![CDATA[
        FP per #2464  Java implementation of a C# lib - CPE is for the C# version
        ]]></notes>
        <packageUrl regex="true">^pkg:maven/org\.msgpack/msgpack@.*$</packageUrl>
        <cpe>cpe:/a:messagepack:messagepack</cpe>
    </suppress>
    <suppress base="true">
        <notes><![CDATA[
        FP per #2489
        ]]></notes>
        <packageUrl regex="true">^pkg:maven/io\.dropwizard\.logback/logback\-throttling\-appender@.*$</packageUrl>
        <cpe>cpe:/a:logback:logback</cpe>
        <cpe>cpe:/a:qos:logback</cpe>
    </suppress>
    <suppress base="true">
        <notes><![CDATA[
        FP per #2498
        ]]></notes>
        <packageUrl regex="true">^pkg:maven/org\.springframework\.boot/spring\-boot\-loader\-tools@.*$</packageUrl>
        <cpe>cpe:/a:vmware:tools</cpe>
    </suppress>
    <suppress base="true">
        <notes><![CDATA[
        FP per #2499 and #2600
        ]]></notes>
        <packageUrl regex="true">^pkg:maven/org\.jetbrains\.kotlinx/kotlinx\-coroutines\-.*$</packageUrl>
        <cpe>cpe:/a:jetbrains:kotlin</cpe>
    </suppress>
    <suppress base="true">
        <notes><![CDATA[
        This suppresses false positives for Microsoft.VisualStudio.QualityTools.UnitTestFramework.dll.
        ]]></notes>
        <filePath regex="true">.*Microsoft\.VisualStudio\.QualityTools\.UnitTestFramework*\.dll</filePath>
        <cve>CVE-2014-3802</cve>
    </suppress>
    <suppress base="true">
        <notes><![CDATA[
        This suppresses false positives for EntityFramework.SqlServer.dll.
        ]]></notes>
        <filePath regex="true">.*EntityFramework\.SqlServer*\.dll</filePath>
        <cpe>cpe:/a:microsoft:server:6.0.0.0</cpe>
        <cpe>cpe:/a:microsoft:sql_server:6.0</cpe>
    </suppress>
    <suppress base="true">
        <notes><![CDATA[
        This suppresses false positives identified on spring security.
        ]]></notes>
        <gav regex="true">org\.springframework\.security:spring.*</gav>
        <cpe>cpe:/a:mod_security:mod_security</cpe>
        <cpe>cpe:/a:springsource:spring_framework</cpe>
        <cpe>cpe:/a:vmware:springsource_spring_framework</cpe>
        <cpe>cpe:/a:pivotal:spring_framework</cpe>
        <cpe>cpe:/a:pivotal_software:spring_framework</cpe>
        <cve>CVE-2018-1258</cve>
    </suppress>
    <suppress base="true">
        <notes><![CDATA[
            FP per #2242
        ]]></notes>
        <packageUrl regex="true">^pkg:maven/org\.bouncycastle.*$</packageUrl>
        <cpe>cpe:/a:oracle:jdk</cpe>
    </suppress>
    <suppress base="true">
        <notes><![CDATA[
            FP per #2247 CVE candidate was withdrawn by the CNA
        ]]></notes>
        <packageUrl regex="true">^pkg:maven/org\.owasp\.antisamy/antisamy@.*$</packageUrl>
        <vulnerabilityName>CVE-2018-1000643</vulnerabilityName>
    </suppress>
    <suppress base="true">
        <notes><![CDATA[
        This suppresses false positives identified on spring security.
        ]]></notes>
        <filePath regex="true">.*spring-security-[^\\/]*\.jar$</filePath>
        <cpe>cpe:/a:mod_security:mod_security</cpe>
        <cpe>cpe:/a:springsource:spring_framework</cpe>
        <cpe>cpe:/a:vmware:springsource_spring_framework</cpe>
        <cpe>cpe:/a:pivotal:spring_framework</cpe>
        <cpe>cpe:/a:pivotal_software:spring_framework</cpe>
    </suppress>
    <suppress base="true">
        <notes><![CDATA[
            This suppresses false positives identified on spring projects that are separate projects side-by-side with the Spring Framework
            project that have springframework in the groupid where NVD is known to have separate products in the CPE dictionary.
        ]]></notes>
        <gav regex="true">^org\.springframework\.(amqp|batch|boot|cloud|data|integration|ldap|security|social|webflow|ws).*$</gav>
        <cpe>cpe:/a:vmware:spring_framework</cpe>
        <cpe>cpe:/a:pivotal_software:spring_framework</cpe>
        <cpe>cpe:/a:springsource:spring_framework</cpe>
    </suppress>
    <suppress base="true">
        <notes><![CDATA[
       Don't flag specific CVEs for spring framework related components (i.e. org.springframework.data).
       ]]></notes>
        <gav regex="true">^org\.springframework\..*$</gav>
        <cve>CVE-2016-9878</cve>
        <cve>CVE-2018-1270</cve>
        <cve>CVE-2018-1271</cve>
        <cve>CVE-2018-1272</cve>
    </suppress>
    <suppress base="true">
        <notes><![CDATA[
       False positive per #1513. Spring-boot-starter-data-rest is not data-rest (however, it does
           depend on spring-data-rest so the actual library will get flagged instead of the "boot" version
           being flagged as spring-data-rest with the wrong version number)
       ]]></notes>
        <gav regex="true">^org\.springframework\.boot:spring-boot-starter-data-rest:.*$</gav>
        <cpe>cpe:/a:pivotal_software:spring_data_rest</cpe>
        <cpe>cpe:/a:pivotal_software:spring_boot</cpe>
    </suppress>
    <suppress base="true">
        <notes><![CDATA[
       False positive per #3622. Spring-boot-starter-oauth2-client gets flagged with wrong spring CPEs.
   ]]></notes>
        <packageUrl regex="true">^pkg:maven/org\.springframework\.boot/spring\-boot\-starter\-oauth2\-client@.*$</packageUrl>
        <cpe>cpe:/a:pivotal:spring_security_oauth</cpe>
        <cpe>cpe:/a:pivotal:spring_security</cpe>
    </suppress>
    <suppress base="true">
        <notes><![CDATA[
        This suppreses additional false positives for the xstream library that occur because spring has a copy of this library.
            com.springsource.com.thoughtworks.xstream-1.3.1.jar
        ]]></notes>
        <gav regex="true">com\.thoughtworks\.xstream:xstream:.*</gav>
        <cpe>cpe:/a:springsource:spring_framework</cpe>
    </suppress>
    <suppress base="true">
        <notes><![CDATA[
        Suppresses false positives on velocity tools.
        ]]></notes>
        <gav regex="true">org\.apache\.velocity:velocity-tools:.*</gav>
        <cpe>cpe:/a:apache:struts</cpe>
    </suppress>
    <suppress base="true">
        <notes><![CDATA[
            1. Sandbox is a php blog platform and should not be flagged as a CPE for java or .net dependencies.
            2. Open media is php and won't be in a jar, dll, etc. See issue #814.
            3. / 4. file and file_project are not assembiles or java libraries
            5. / 6. Shim is *nix and is not an assembly or java lib.
            7. date_project is a drupal library
            8. net dns is a php module
            9. / 10. Even if a node.js package exists - we aren't flagging the entire node.js
            11. Context project is drupal plugin
            12. mail_project is ruby library
            13. ldap_project is part of type3 written in php
            14. user import project is used in drupal (i.e. php)
            15. root is a c++ project https://github.com/root-project/root/
            16. xml_sec is a C library for XML security
            17. rest easy project is ruby library
            18. hub_project is a ruby library (#1130)
            19. views_project is a drupal plugin (#1077)
            20. restful_web_services_project:restful_web_services is a drupal plugin (#1077)
            21. php (the language) is not a Java/.NET/NodeJS library
            22. font_project is a php library (#1166)
            23. amazon_aws_project is a drupal utility (#1290)
            24. google android should not be flagged for the base library
            25. first_project first is an Ethereum smart contract (#1588)
            26. interact is a php project (#1609)
            27. finder is drupal plugin (#1626)
            28. archiver project is a golang module (#1627)
            29. r_project is the r programming language
            30. cpe:/a:jwt_project:jwt is a php library (#1697)
            31. remove FP on git
            32. remove FP on git
            33. remove FP on git
            34. Suppresses false positives on .NET mono
            35. Suppresses false positives on .NET mono
            36. Suppresses false positives on .NET mono
            37. app_project is an electron project. #1549
            38. <cpe>cpe:/a:json-jwt_project:json-jwt</cpe> is a ruby lib #1791
            39. <cpe>cpe:/a:zip_project:zip</cpe> is an etherium related project #1788
            40. <cpe>cpe:/a:echo_project:echo</cpe> is a php media wiki project #1786
            41. <cpe>cpe:/a:util-linux_project:util-linux</cpe> c util on linux #2069
            42. <cpe>cpe:/a:bitmap_project:bitmap</cpe> is a C library #1961
            43. <cpe>cpe:/a:security-framework_project:security-framework</cpe> is a rust library
            44. <cpe>cpe:/a:next:next</cpe> is NeXT system.
            45. <cpe>cpe:/a:property_pro:property_pro</cpe> is classic ASP
            46. <cve>CVE-2020-10663</cve> is a ruby vulnerability
            47. Facebook is not a dependency
            48. gitlab is not a depenency #2567 and is built using ruby
            49. DeleGate is a C-language application #2435
            50. thread_project - etherium token (https://nvd.nist.gov/vuln/detail/CVE-2018-13752) #1718
            51. data_tools is a python library #1667
            52. tag project is a GO implemention #3047 & #3043
            53. kubernetes:kubernetes is a GO implementation #1035 & #1056 & #1880 & #3529 & #3530 &
            54. aaugustin websockets is a python library #3460
            54. cron_project:cron is a linux C application #3548
        ]]></notes>
        <filePath regex="true">.*(\.(dll|jar|ear|war|pom|nupkg|nuspec|aar)|pom\.xml|package.json|packages.config)$</filePath>
        <cpe>cpe:/a:sandbox:sandbox</cpe>
        <cpe>cpe:/a:openmedia:openmedia</cpe>        
        <cpe>cpe:/a:file_project:file</cpe>
        <cpe>cpe:/a:file:file</cpe>
        <cpe>cpe:/a:shim:shim</cpe>
        <cpe>cpe:/a:shim_project:shim</cpe>        
        <cpe>cpe:/a:date_project:date</cpe>
        <cpe>cpe:/a:net_dns:net_dns</cpe>
        <cpe>cpe:/a:nodejs:node.js</cpe>
        <cpe>cpe:/a:nodejs:nodejs</cpe>
        <cpe>cpe:/a:context_project:context</cpe>
        <cpe>cpe:/a:mail_project:mail</cpe>
        <cpe>cpe:/a:ldap_project:ldap</cpe>
        <cpe>cpe:/a:user_import_project:user_import</cpe>
        <cpe>cpe:/a:root:root</cpe>
        <cpe>cpe:/a:xmlsec_project:xmlsec</cpe>
        <cpe>cpe:/a:rest-client_project:rest-client</cpe>
        <cpe>cpe:/a:hub_project:hub</cpe>
        <cpe>cpe:/a:views_project:views</cpe>
        <cpe>cpe:/a:restful_web_services_project:restful_web_services</cpe>
        <cpe>cpe:/a:php:php</cpe>
        <cpe>cpe:/a:font_project:font</cpe>
        <cpe>cpe:/a:amazon_aws_project:amazon_aws</cpe>
        <cpe>cpe:/a:google:android</cpe>
        <cpe>cpe:/a:first_project:first</cpe>
        <cpe>cpe:/a:interact:interact</cpe>
        <cpe>cpe:/a:finder_project:finder</cpe>
        <cpe>cpe:/a:archiver_project:archiver</cpe>
        <cpe>cpe:/a:r_project:r</cpe>
        <cpe>cpe:/a:jwt_project:jwt</cpe>
        <cpe>cpe:/a:git_project:git</cpe>
        <cpe>cpe:/a:git:git</cpe>
        <cpe>cpe:/a:git_for_windows_project:git_for_windows</cpe>
        <cpe>cpe:/a:mono-project:mono</cpe>
        <cpe>cpe:/a:mono:mono</cpe>
        <cpe>cpe:/a:mono_project:mono</cpe>
        <cpe>cpe:/a:app_project:app</cpe>
        <cpe>cpe:/a:json-jwt_project:json-jwt</cpe>
        <cpe>cpe:/a:zip_project:zip</cpe>
        <cpe>cpe:/a:echo_project:echo</cpe>
        <cpe>cpe:/a:util-linux_project:util-linux</cpe>
        <cpe>cpe:/a:bitmap_project:bitmap</cpe>
        <cpe>cpe:/a:security-framework_project:security-framework</cpe>
        <cpe>cpe:/a:next:next</cpe>
        <cpe>cpe:/a:property_pro:property_pro</cpe>
        <cve>CVE-2020-10663</cve>
        <cpe>cpe:/a:facebook:facebook</cpe>
        <cpe>cpe:/a:gitlab:gitlab</cpe>
        <cpe>cpe:/a:delegate:delegate</cpe>
        <cpe>cpe:/a:thread_project:thread</cpe>
        <cpe>cpe:/a:data_tools_project:data_tools</cpe>
        <cpe>cpe:/a:tag_project:tag</cpe>
        <cpe>cpe:/a:kubernetes:kubernetes</cpe>
        <cpe>cpe:/a:websockets_project:websockets</cpe>
        <cpe>cpe:/a:cron_project:cron</cpe>
    </suppress>
    <suppress base="true">
        <notes><![CDATA[
        Suppress false positives by technology:
            1. dash
            2. node.js modules (#1095)
            3. active directory (#1091)
            4. active directory (#1091)
            5. active directory (#1091)
            6. snmp (#1248)
            7. snmp (#1248)
            8. python (#1055)
            9. python (#1055)
            10. CVE-2017-16046 is for the node.js npm mariadb client (#1364)
            11. sqlserver_project is a node js module (#1388)
            12. auth0 is a javascript library (#1925)
            13. JAR files should not be identified as github
            14. <cpe>cpe:/a:data-tools_project:data_tools</cpe> is a python project #1961
            15. flow_project reports an Ethereum token issue
            16. ghost CMS is a node.js package (#3203)
            17. ws_project is a node websocket client (#1535)
            18. i18n_project is a node.js i18n module (#3350) (#3352) (#3353)
            19. redis:redis is a C project #3744, #3814, #3840, #3841
        ]]></notes>
        <filePath regex="true">.*(\.(jar|ear|war|pom)|pom\.xml)$</filePath>
        <cpe>cpe:/a:dash:dash</cpe>
        <cpe>cpe:/a:mustache.js_project:mustache.js</cpe>
        <cpe>cpe:/a:microsoft:active_directory</cpe>
        <cpe>cpe:/a:microsoft:active_directory_federation_services</cpe>
        <cpe>cpe:/a:microsoft:active_directory_services</cpe>
        <cpe>cpe:/a:snmp:snmp</cpe>
        <cpe>cpe:/a:net-snmp:net-snmp</cpe>
        <cpe>cpe:/a:python:python</cpe>
        <cpe>cpe:/a:python_software_foundation:python</cpe>
        <cve>CVE-2017-16046</cve>
        <cpe>cpe:/a:sqlserver_project:sqlserver</cpe>
        <cpe>cpe:/a:auth0:auth0</cpe>
        <cpe>cpe:/a:github:github</cpe>
        <cpe>cpe:/a:data-tools_project:data_tools</cpe>
        <cpe>cpe:/a:flow_project:flow</cpe>
        <cpe>cpe:/a:ghost:ghost</cpe>
        <cpe>cpe:/a:ws_project:ws</cpe>
        <cpe>cpe:/a:i18n_project:i18n</cpe>
        <cpe>cpe:/a:redis:redis</cpe>
    </suppress>
    <suppress base="true">
        <notes><![CDATA[
        Suppresses false positives per #2511
        ]]></notes>
        <packageUrl regex="true">^pkg:maven/com\.vaadin/vaadin\-sass\-compiler@.*$</packageUrl>
        <cpe>cpe:/a:compile-sass_project:compile-sass</cpe>
    </suppress>
    <suppress base="true">
        <notes><![CDATA[
        Suppresses false positives per #2512
        ]]></notes>
        <packageUrl regex="true">^pkg:maven/org\.apache\.poi/ooxml\-schemas@.*$</packageUrl>
        <cpe>cpe:/a:apache:poi</cpe>
    </suppress>
    <suppress base="true">
        <notes><![CDATA[
        Suppresses false positives per #2549
        ]]></notes>
        <packageUrl regex="true">^pkg:maven/org\.jboss\.eap/wildfly\-client\-properties@.*$</packageUrl>
        <cpe>cpe:/a:redhat:wildfly</cpe>
    </suppress>
    <suppress base="true">
        <notes><![CDATA[
        Suppresses false positives
        ]]></notes>
        <packageUrl regex="true">^pkg:npm/rc@.*$</packageUrl>
        <cpe>cpe:/a:rc_project:rc</cpe>
    </suppress>
    <suppress base="true">
        <notes><![CDATA[
        Suppresses false positives per #2820
        ]]></notes>
        <packageUrl regex="true">^pkg:(generic|nuget)/(microsoft\.)?jQuery[\.-].*$</packageUrl>
        <cpe>cpe:/a:jquery:jquery</cpe>
    </suppress>
    <suppress base="true">
        <notes><![CDATA[
        file name: System.Security.Cryptography.OpenSsl.dll
        ]]></notes>
        <packageUrl regex="true">^pkg:(generic|nuget)/System\.Security\.Cryptography\.OpenSsl@.*$</packageUrl>
        <cpe>cpe:/a:openssl:openssl</cpe>
    </suppress>
    <suppress base="true">
        <notes><![CDATA[
        file name: Microsoft.Bcl.AsyncInterfaces.dll
        ]]></notes>
        <packageUrl regex="true">^pkg:(generic|nuget)/Microsoft\.Bcl\.AsyncInterfaces@.*$</packageUrl>
        <cpe>cpe:/a:microsoft:.net_core</cpe>
    </suppress>
    <suppress base="true">
        <notes><![CDATA[
        Suppresses false positives per #2819
        ]]></notes>
        <packageUrl regex="true">^pkg:(generic|nuget)/Microsoft\.DiaSymReader\.Native\.arm@.*$</packageUrl>
        <cpe>cpe:/a:microsoft:visual_studio</cpe>
        <cpe>cpe:/a:microsoft:visual_studio_2017</cpe>
    </suppress>
    <suppress base="true">
        <notes><![CDATA[
        Suppresses false positives per #2819
        ]]></notes>
        <packageUrl regex="true">^pkg:(generic|nuget)/Microsoft\.DiaSymReader\.Native@.*$</packageUrl>
        <cpe>cpe:/a:dia:dia</cpe>
    </suppress>
    <suppress base="true">
        <notes><![CDATA[
        Suppresses false positives per #2882 and #3562 and #3828
        ]]></notes>
        <packageUrl regex="true">^pkg:maven/(io\.quarkus/quarkus\-|io\.smallrye\.reactive/).*mutiny.*@.*$</packageUrl>
        <cpe>cpe:/a:mutiny:mutiny</cpe>
    </suppress>
    <suppress base="true">
        <notes><![CDATA[
        Suppresses false positive per #3827 - this library is not the github.com/containers/storage project
   ]]></notes>
        <packageUrl regex="true">^pkg:maven/io\.smallrye/smallrye\-context\-propagation\-storage@.*$</packageUrl>
        <cpe>cpe:/a:storage_project:storage</cpe>
    </suppress>
    <suppress base="true">
        <notes><![CDATA[
        Suppresses false positives per #1396.
        ]]></notes>
        <gav regex="true">^org\.mitre:openid-connect-client:.*$</gav>
        <cpe>cpe:/a:openid:openid_connect</cpe>
    </suppress>
    <suppress base="true">
        <notes><![CDATA[
        Suppresses false positives per #1563.
        ]]></notes>
        <gav regex="true">^de\.siegmar:logback-gelf:.*$</gav>
        <cpe>cpe:/a:logback:logback</cpe>
        <cpe>cpe:/a:qos:logback</cpe>
    </suppress>
    <suppress base="true">
        <notes><![CDATA[
        False positive per #2628
        ]]></notes>
        <packageUrl regex="true">^pkg:maven/io\.prometheus\.jmx/.*$</packageUrl>
        <cve>CVE-2019-3826</cve>
    </suppress>
    <suppress base="true">
        <notes><![CDATA[
        False positive per #2001 & #2109
        ]]></notes>
        <gav regex="true">^io\.prometheus:simple.*$</gav>
        <cve>CVE-2019-3826</cve>
    </suppress>
    <suppress base="true">
        <notes><![CDATA[
        False positive per  #2109
        ]]></notes>
        <packageUrl regex="true">^pkg:maven/io\.prometheus/simpleclient_logback@.*$</packageUrl>
        <cpe>cpe:/a:logback:logback</cpe>
        <cpe>cpe:/a:qos:logback</cpe>
    </suppress>
    <suppress base="true">
        <notes><![CDATA[
        Suppresses false positives per #1566 and #3580.
        ]]></notes>
        <packageUrl regex="true">^pkg:maven/org\.springframework\.boot/.*$</packageUrl>
        <cpe>cpe:/a:springsource:spring_framework</cpe>
        <cpe>cpe:/a:vmware:spring_integration</cpe>
    </suppress>
    <suppress base="true">
        <notes><![CDATA[
            FP per #1665
            ]]></notes>
        <packageUrl regex="true">^pkg:maven/org\.springframework\.security/spring\-security\-rsa@.*$</packageUrl>
        <cpe>cpe:/a:pivotal:spring_security_oauth</cpe>
        <cpe>cpe:/a:pivotal_software:spring_security</cpe>
    </suppress>
    <suppress base="true">
        <notes><![CDATA[
            Suppress false positives per #3400
            ]]></notes>
        <packageUrl regex="true">^pkg:maven/org\.springframework\.cloud/spring\-cloud\-security@.*$</packageUrl>
        <cpe>cpe:/a:pivotal_software:spring_security</cpe>
    </suppress>
    <suppress base="true">
        <notes><![CDATA[
            Suppresses false positives per #1566.
            ]]></notes>
        <gav regex="true">^org\.springframework\.security\.oauth\.boot:spring-security-oauth2-autoconfigure:.*$</gav>
        <cpe>cpe:/a:pivotal_software:spring_boot</cpe>
        <cpe>cpe:/a:pivotal_software:spring_security</cpe>
    </suppress>
    <suppress base="true">
        <notes><![CDATA[
            Suppresses false positives per #3738.
            ]]></notes>
        <packageUrl regex="true">^pkg:maven/org\.springframework\.security/spring\-security\-jwt@.*$</packageUrl>
        <cpe>cpe:/a:pivotal_software:spring_security</cpe>
        <cpe>cpe:/a:vmware:spring_framework</cpe>
        <cpe>cpe:/a:vmware:spring_security</cpe>
    </suppress>
    <suppress base="true">
        <notes><![CDATA[
        Suppresses false positives per #1573, #3889 and #4065
        ]]></notes>
        <gav regex="true">^io\.netty:netty-tcnative.*$</gav>
        <cpe regex="true">^cpe:/a:netty(_project)?:netty.*$</cpe>
    </suppress>
    <suppress base="true">
        <notes><![CDATA[
        Suppresses false positives on Jersey core client.
        ]]></notes>
        <gav regex="true">(com\.sun\.jersey|org\.glassfish\.jersey\.core):jersey-(client|common):.*</gav>
        <cpe>cpe:/a:oracle:glassfish</cpe>
        <cpe>cpe:/a:oracle:oracle_client</cpe>
    </suppress>
    <suppress base="true">
        <notes><![CDATA[
        Suppresses false positives per issue #1614.
        ]]></notes>
        <gav regex="true">^eu\.bitwalker:UserAgentUtils:.*$</gav>
        <cpe>cpe:/a:useragent_project:useragent</cpe>
    </suppress>
    <suppress base="true">
        <notes><![CDATA[
       Supress false positives per issue #1872
       ]]></notes>
        <gav regex="true">^org\.springframework\.security\.oauth:spring-security-oauth2:.*$</gav>
        <cpe>cpe:/a:pivotal_software:spring_security</cpe>
    </suppress>
    <suppress base="true">
        <notes><![CDATA[
        Suppresses false positives per issue #1694.
        ]]></notes>
        <gav regex="true">^org\.springframework\.security\.extensions:spring-security-saml.*$</gav>
        <cpe>cpe:/a:pivotal_software:spring_security</cpe>
        <cpe>cpe:/a:vmware:springsource_spring_security</cpe>
        <cpe>cpe:/a:security-framework_project:security-framework</cpe>
    </suppress>
    <suppress base="true">
        <notes><![CDATA[
        Suppresses false positives per issue #2235.
        ]]></notes>
        <packageUrl regex="true">^pkg:maven/org\.springframework\.security\.kerberos/spring-security-kerberos.*$</packageUrl>
        <cpe>cpe:/a:pivotal_software:spring_security</cpe>
        <cpe>cpe:/a:vmware:springsource_spring_security</cpe>
        <cpe>cpe:/a:security-framework_project:security-framework</cpe>
    </suppress>
    <suppress base="true">
        <notes><![CDATA[
        Suppresses false positives per issue #3219.
        ]]></notes>
        <packageUrl regex="true">^pkg:maven/org\.springframework\.security/spring-security-rsa.*$</packageUrl>
        <cpe>cpe:/a:pivotal_software:spring_security</cpe>
        <cpe>cpe:/a:vmware:springsource_spring_security</cpe>
        <cpe>cpe:/a:security-framework_project:security-framework</cpe>
    </suppress>
    <suppress base="true">
        <notes><![CDATA[
        Suppresses false positives per issue 2246
        ]]></notes>
        <packageUrl regex="true">^pkg:maven/org\.ehcache/ehcache@.*$</packageUrl>
        <cpe>cpe:/a:gradle:gradle</cpe>
    </suppress>
    <suppress base="true">
        <notes><![CDATA[
        Suppresses false positives per issue #1599
        ]]></notes>
        <gav regex="true">^com\.atlassian\.http:atlassian-http:.*$</gav>
        <cpe>cpe:/a:atlassian:bitbucket</cpe>
    </suppress>
    <suppress base="true">
        <notes><![CDATA[
        Suppresses false positives per issue #1595
        ]]></notes>
        <gav regex="true">^org\.springframework\.security:spring-security-jwt:.*$</gav>
        <cpe>cpe:/a:pivotal:spring_security_oauth</cpe>
        <cpe>cpe:/a:pivotal_software:spring_security_oauth</cpe>
        <cpe>cpe:/a:jwt_project:jwt</cpe>
    </suppress>
    <suppress base="true">
        <notes><![CDATA[
        Suppresses false positives per issue #1594
        ]]></notes>
        <gav regex="true">^org\.jfrog\.artifactory\.client:artifactory-java-client-api:.*$</gav>
        <cve>CVE-2016-6501</cve>
    </suppress>
    <suppress base="true">
        <notes><![CDATA[
        Suppresses false positives per issue #1590
        ]]></notes>
        <gav regex="true">^com\.cybersource:flex-server-sdk:.*$</gav>
        <cpe>cpe:/a:flex_project:flex</cpe>
        <cpe>cpe:/a:id:id-software</cpe>
    </suppress>
    <suppress base="true">
        <notes><![CDATA[
        FP per #2627
        ]]></notes>
        <packageUrl regex="true">^pkg:maven/io\.minio/minio@.*$</packageUrl>
        <cve>CVE-2018-1000538</cve>
    </suppress>
    <suppress base="true">
        <notes><![CDATA[
        FP per #2627
        ]]></notes>
        <packageUrl regex="true">^pkg:maven/io\.minio/minio@.*$</packageUrl>
        <cve>CVE-2020-11012</cve>
    </suppress>
    <suppress base="true">
        <notes><![CDATA[
        Suppresses false positives per issue #1587
        ]]></notes>
        <gav regex="true">^org\.apache\.felix:org\.apache\.felix\.configadmin:.*$</gav>
        <cpe>cpe:/a:cm_project:cm</cpe>
    </suppress>
    <suppress base="true">
        <notes><![CDATA[
        FP per #2859
        ]]></notes>
        <packageUrl regex="true">^pkg:maven/com\.atlassian\.httpclient/atlassian\-httpclient\-library@.*$</packageUrl>
        <cpe>cpe:/a:apache:httpclient</cpe>
    </suppress>
    <suppress base="true">
        <notes><![CDATA[
        FP per #2835
        ]]></notes>
        <packageUrl regex="true">^pkg:maven/io\.scanbot/scanbot\-sdk\-imageprocessing@.*$</packageUrl>
        <cpe>cpe:/a:image_processing_software:image_processing_software</cpe>
    </suppress>
    <suppress base="true">
        <notes><![CDATA[
        FP per #2794
        ]]></notes>
        <packageUrl regex="true">^pkg:maven/co\.elastic\.apm/apm\-grails\-plugin@.*$</packageUrl>
        <cpe>cpe:/a:grails:grails</cpe>
    </suppress>
    <suppress base="true">
        <notes><![CDATA[
        FP per #2673 and #2672
        ]]></notes>
        <packageUrl regex="true">^pkg:maven/org\.apache\.geronimo/geronimo\-(health|metrics(-common)?)@.*$</packageUrl>
        <cpe>cpe:/a:apache:geronimo</cpe>
    </suppress>
    <suppress base="true">
        <notes><![CDATA[
        FP per #2652
        ]]></notes>
        <packageUrl regex="true">^pkg:maven/net\.sf\.jasperreports/jasperreports@.*$</packageUrl>
        <cve>CVE-2020-9410</cve>
    </suppress>
    <suppress base="true">
        <notes><![CDATA[
        FP per #2756
        ]]></notes>
        <packageUrl regex="true">^pkg:maven/co\.elastic\.logging/logback\-ecs\-encoder@.*$</packageUrl>
        <cpe>cpe:/a:logback:logback</cpe>
        <cpe>cpe:/a:qos:logback</cpe>
    </suppress>
    <suppress base="true">
        <notes><![CDATA[
        FP per #2768
        ]]></notes>
        <packageUrl regex="true">^pkg:maven/org\.evolvis\.tartools/rfc822@.*$</packageUrl>
        <cpe>cpe:/a:man-cgi_project:man-cgi</cpe>
    </suppress>
    <suppress base="true">
        <notes><![CDATA[
        FP per #2711
        ]]></notes>
        <packageUrl regex="true">^pkg:maven/com\.typesafe\.play/shaded\-oauth@.*$</packageUrl>
        <cpe>cpe:/a:playframework:play_framework</cpe>
    </suppress>
    <suppress base="true">
        <notes><![CDATA[
        FP per #2703
        ]]></notes>
        <packageUrl regex="true">^pkg:maven/org\.slf4j/log4j\-over\-slf4j@.*$</packageUrl>
        <cpe>cpe:/a:apache:log4j</cpe>
    </suppress>
    <suppress base="true">
        <notes><![CDATA[
        FP per #2768
        ]]></notes>
        <packageUrl regex="true">^pkg:maven/org\.apache\.tomcat\.embed/tomcat\-embed\-core@.*$</packageUrl>
        <cve>CVE-2020-8022</cve>
    </suppress>
    <suppress base="true">
        <notes><![CDATA[
        FP per #2683
        ]]></notes>
        <packageUrl regex="true">^pkg:maven/com\.typesafe\.play/cachecontrol_2\.13@.*$</packageUrl>
        <cpe>cpe:/a:playframework:play_framework</cpe>
    </suppress>
    <suppress base="true">
        <notes><![CDATA[
        FP per #1664
        ]]></notes>
        <packageUrl regex="true">^pkg:maven/org\.apache\.camel/camel\-servicenow(\-starter)?@.*$</packageUrl>
        <cpe>cpe:/a:apache:camel</cpe>
        <cpe>cpe:/a:servicenow:servicenow</cpe>
    </suppress>
    <suppress base="true">
        <notes><![CDATA[
        FP per #1664
        ]]></notes>
        <packageUrl regex="true">^pkg:maven/org\.apache\.camel/json\-simple\-ordered@.*$</packageUrl>
        <cpe>cpe:/a:apache:camel</cpe>
    </suppress>
    <suppress base="true">
        <notes><![CDATA[
        FP per #2678
        ]]></notes>
        <packageUrl regex="true">^pkg:maven/org\.apache\.camel/camel\-cxf@.*$</packageUrl>
        <cpe>cpe:/a:apache:cxf</cpe>
    </suppress>
    <suppress base="true">
        <notes><![CDATA[
        FP per #2678
        ]]></notes>
        <packageUrl regex="true">^pkg:maven/org\.apache\.camel/camel\-cxf\-transport@.*$</packageUrl>
        <cpe>cpe:/a:apache:cxf</cpe>
    </suppress>
    <suppress base="true">
        <notes><![CDATA[
        FP per #2859
        ]]></notes>
        <packageUrl regex="true">^pkg:maven/com\.atlassian\.jira/jira\-rest\-java\-client\-api@.*$</packageUrl>
        <cpe>cpe:/a:atlassian:jira</cpe>
        <cpe>cpe:/a:atlassian:jira_core</cpe>
    </suppress>
    <suppress base="true">
        <notes><![CDATA[
        FP per #2859
        ]]></notes>
        <packageUrl regex="true">^pkg:maven/com\.atlassian\.jira/jira\-rest\-java\-client\-core@.*$</packageUrl>
        <cpe>cpe:/a:atlassian:jira</cpe>
        <cpe>cpe:/a:atlassian:jira_core</cpe>
    </suppress>
    <suppress  base="true">
        <notes><![CDATA[
        FP per #2859
        ]]></notes>
        <packageUrl regex="true">^pkg:maven/com\.atlassian\.jira/jira\-rest\-java\-client\-app@.*$</packageUrl>
        <cpe>cpe:/a:atlassian:jira</cpe>
        <cpe>cpe:/a:atlassian:jira_core</cpe>
    </suppress>
    <suppress base="true">
        <notes><![CDATA[
        Suppresses false positives per issue #2298
        ]]></notes>
        <packageUrl regex="true">^pkg:maven/com\.github\.docker\-java/docker\-java@.*$</packageUrl>
        <cpe>cpe:/a:docker:docker</cpe>
    </suppress>
    <suppress base="true">
        <notes><![CDATA[
        Suppresses false positives per issue #2310
        ]]></notes>
        <packageUrl regex="true">^pkg:maven/com\.itextpdf/itext\-licensekey@.*$</packageUrl>
        <cpe>cpe:/a:itextpdf:itext</cpe>
    </suppress>
    <suppress base="true">
        <notes><![CDATA[
        Suppresses false positives per issue #2261
        ]]></notes>
        <packageUrl regex="true">^pkg:maven/com\.datomic/(?!datomic-free).*$</packageUrl>
        <cpe>cpe:/a:cognitect:datomic</cpe>
    </suppress>
    <suppress base="true">
        <notes><![CDATA[
        Suppresses false positives per issue #1587
        ]]></notes>
        <gav regex="true">^com\.liferay:org\.apache\.felix\.configadmin:.*$</gav>
        <cpe>cpe:/a:cm_project:cm</cpe>
    </suppress>
    <suppress base="true">
        <notes><![CDATA[
        Suppresses false positives per issue #1585
        ]]></notes>
        <gav regex="true">^org\.apache\.geronimo\.javamail:geronimo-javamail_1\.4_mail:.*$</gav>
        <cpe>cpe:/a:apache:geronimo</cpe>
    </suppress>
    <suppress base="true">
        <notes><![CDATA[
        Suppresses false positives per issue #1585
        ]]></notes>
        <gav regex="true">^geronimo-spec:geronimo-spec-javamail:.*$</gav>
        <cpe>cpe:/a:apache:geronimo</cpe>
    </suppress>
    <suppress base="true">
        <notes><![CDATA[
        Suppresses false positives per issue #1585
        ]]></notes>
        <gav regex="true">^org\.apache\.geronimo\.javamail:geronimo-javamail_1\.4_provider:.*$</gav>
        <cpe>cpe:/a:apache:geronimo</cpe>
    </suppress>
    <suppress base="true">
        <notes><![CDATA[
        Suppresses false positives per issue #1566
        ]]></notes>
        <gav regex="true">^org\.springframework\.security\.oauth\.boot:spring-security-oauth2-autoconfigure:.*$</gav>
        <cpe>cpe:/a:pivotal_software:spring_security_oauth</cpe>
        <cpe>cpe:/a:pivotal:spring_security_oauth</cpe>
    </suppress>
    <suppress base="true">
        <notes><![CDATA[
        Suppresses false positives per issue #2866
        ]]></notes>
        <packageUrl regex="true">^pkg:maven/com\.nimbusds/oauth2\-oidc\-sdk@.*$</packageUrl>
        <cpe>cpe:/a:openid:openid</cpe>
        <cpe>cpe:/a:openid:openid_connect</cpe>
    </suppress>
    <suppress base="true">
        <notes><![CDATA[
       Suppresses false positives per issue #3345
       ]]></notes>
        <packageUrl regex="true">^pkg:maven/com\.azure/azure\-core\-http\-netty@.*$</packageUrl>
        <cpe>cpe:/a:netty:netty</cpe>
    </suppress>
    <suppress base="true">
        <notes><![CDATA[
        Suppresses fp identified while testing #2686
        ]]></notes>
        <packageUrl regex="true">^pkg:(nuget|generic)/Azure\.Core(_sdk)?@.*$</packageUrl>
        <cpe>cpe:/a:microsoft:.net_core</cpe>
    </suppress>
    <suppress base="true">
        <notes><![CDATA[
        Suppresses false positives per issue #2865
        ]]></notes>
        <packageUrl regex="true">^pkg:maven/com\.microsoft\.azure/msal4j@.*$</packageUrl>
        <cpe>cpe:/a:http_authentication_library_project:http_authentication_library</cpe>
    </suppress>
    <suppress base="true">
        <notes><![CDATA[
        Suppresses false positives per issue #2896
        ]]></notes>
        <packageUrl regex="true">^pkg:maven/com\.microsoft\.azure/msal4j@.*$</packageUrl>
        <cpe>cpe:/a:http_authentication_library_project:http_authentication_library</cpe>
    </suppress>
    <suppress base="true">
        <notes><![CDATA[
        Suppresses false positives per issue #2896
        ]]></notes>
        <packageUrl regex="true">^pkg:maven/com\.nimbusds/oauth2\-oidc\-sdk@.*$</packageUrl>
        <cpe>cpe:/a:openid:openid</cpe>
        <cpe>cpe:/a:openid:openid_connect</cpe>
    </suppress>
    <suppress base="true">
        <notes><![CDATA[
        Suppresses false positives per issue 1581
        ]]></notes>
        <gav regex="true">^org\.apache\.activemq:artemis.*$</gav>
        <cpe>cpe:/a:apache:apache_http_server</cpe>
        <cpe>cpe:/a:apache:http_server</cpe>
        <cpe>cpe:/a:apache:activemq</cpe>
    </suppress>
    <suppress base="true">
        <notes><![CDATA[
        Supresses false positives on jersey-apache-client4
        ]]></notes>
        <gav regex="true">com\.sun\.jersey\.contribs:jersey-apache-client.*</gav>
        <cpe>cpe:/a:apache:httpclient</cpe>
    </suppress>
    <suppress base="true">
        <notes><![CDATA[
        Suppresses false positives on glassfish and grizzly. Updated per issue #672.
        ]]></notes>
        <gav regex="true">org\.glassfish(\.(web|grizzly)):.*(json|faces|jstl|grizzly).*</gav>
        <cpe>cpe:/a:oracle:glassfish</cpe>
        <cpe>cpe:/a:oracle:glassfish_server</cpe>
    </suppress>
    <suppress base="true">
        <notes><![CDATA[
        Akka FP per #2050
        ]]></notes>
        <packageUrl regex="true">^pkg:maven/io\.kamon/kamon\-akka.*$</packageUrl>
        <cpe>cpe:/a:akka:akka</cpe>
    </suppress>
    <suppress base="true">
        <notes><![CDATA[
        FP per #1877
        ]]></notes>
        <packageUrl regex="true">^pkg:maven\/org\.apache\.sling/org\.apache\.sling\.auth\.core@.*$</packageUrl>
        <cpe regex="true">^cpe:/a:apache:sling(?!_auth_core).*$</cpe>
    </suppress>
    <suppress base="true">
        <notes><![CDATA[
        FP per #1877
        ]]></notes>
        <packageUrl regex="true">^pkg:maven/org\.apache\.sling/org\.apache\.sling\.(?!auth\.core).*$</packageUrl>
        <cve>CVE-2013-4390</cve>
    </suppress>
    <suppress base="true">
        <notes><![CDATA[
        FP per #1877
        ]]></notes>
        <packageUrl regex="true">^pkg:maven/org\.apache\.sling/org\.apache\.sling.*$</packageUrl>
        <cve>CVE-2016-0956</cve>
    </suppress>
    <suppress base="true">
        <notes><![CDATA[
        FP per #2026
        ]]></notes>
        <packageUrl regex="true">^pkg:maven/io\.undertow/.*$</packageUrl>
        <cve>CVE-2018-1067</cve>
    </suppress>
    <suppress base="true">
        <notes><![CDATA[
        FP per #2026 & #2077
        ]]></notes>
        <packageUrl regex="true">^pkg:maven/io\.undertow\..*$</packageUrl>
        <cpe>cpe:/a:redhat:undertow</cpe>
        <cpe>cpe:/a:oracle:jsp</cpe>
    </suppress>
    <suppress base="true">
        <notes><![CDATA[
        FP per #872 - really not a fan of this as it appears several pieces of AspNetCore are
            packaged under different names so you can grab a specific new bit of code. As
            such, one may miss that the fix is in one of the sub components that is repackaged.
        ]]></notes>
        <packageUrl regex="true">^pkg:(generic|nuget)/Microsoft\.AspNetCore\..*$</packageUrl>
        <cpe>cpe:/a:microsoft:aspnetcore</cpe>
        <cpe>cpe:/a:microsoft:asp.net_core</cpe>
        <cpe>cpe:/a:microsoft:asp.net</cpe>
    </suppress>
    <suppress base="true">
        <notes><![CDATA[
        FP per #872 - really not a fan of this as it appears several pieces of AspNetCore are
            packaged under different names so you can grab a specific new bit of code. As
            such, one may miss that the fix is in one of the sub components that is repackaged.
        ]]></notes>
        <packageUrl regex="true">^pkg:(generic|nuget)/Microsoft\.Net\..*$</packageUrl>
        <cpe>cpe:/a:microsoft:aspnetcore</cpe>
        <cpe>cpe:/a:microsoft:asp.net_core</cpe>
        <cpe>cpe:/a:microsoft:asp.net</cpe>
    </suppress>
    <suppress base="true">
        <notes><![CDATA[
        FP per #872 - really not a fan of this as it appears several pieces of AspNetCore are
                 packaged under different names so you can grab a specific new bit of code. As
                 such, one may miss that the fix is in one of the sub components that is repackaged.
        ]]></notes>
        <packageUrl regex="true">^pkg:(generic|nuget)/Microsoft\.Extensions\..*$</packageUrl>
        <cpe>cpe:/a:microsoft:aspnetcore</cpe>
        <cpe>cpe:/a:microsoft:asp.net_core</cpe>
        <cpe>cpe:/a:microsoft:asp.net</cpe>
    </suppress>
    <suppress base="true">
        <notes><![CDATA[
        FP per #872
        ]]></notes>
        <packageUrl regex="true">^pkg:(generic|nuget)/Swashbuckle\..*$</packageUrl>
        <cpe>cpe:/a:asp-project:asp-project</cpe>
    </suppress>
    <suppress base="true">
        <notes><![CDATA[
        FP per #872
        ]]></notes>
        <packageUrl regex="true">^pkg:(generic|nuget)/Microsoft\.AspNetCore\.JsonPatch@.*$</packageUrl>
        <cpe>cpe:/a:json-patch_project:json-patch</cpe>
    </suppress>
    <suppress base="true">
        <notes><![CDATA[
        False positives per issue #2821
        ]]></notes>
        <packageUrl regex="true">^pkg:(generic|nuget)/Microsoft\.VisualStudio\.Web\.CodeGenerat.*$</packageUrl>
        <cpe>cpe:/a:microsoft:visual_studio_code</cpe>
    </suppress>
    <suppress base="true">
        <notes><![CDATA[
        FP per #1968
        ]]></notes>
        <packageUrl regex="true">^pkg:(generic|nuget)/Microsoft\.Win32\.Registry\.AccessControl@.*$</packageUrl>
        <cpe>cpe:/a:microsoft:access</cpe>
    </suppress>
    <!--suppress base="true">
        <notes><![CDATA[
        This was added to a broader suppression ruleg
        Suppresses false positives on ldap_project (issue #165).
        ]]></notes>
        <gav regex="true">org\.forgerock\.opendj:opendj-ldap-sdk:.*</gav>
        <cpe>cpe:/a:ldap_project:ldap</cpe>
    </suppress-->
    <suppress base="true">
        <notes><![CDATA[
        FP per #1485
        ]]></notes>
        <gav regex="true">^org\.sonatype\.plexus:plexus-sec-dispatcher:.*$</gav>
        <cpe>cpe:/a:sec_project:sec</cpe>
    </suppress>
    <suppress base="true">
        <notes><![CDATA[
        FP per #1479
        ]]></notes>
        <gav regex="true">^com.amazonaws:aws-java-sdk-simpleworkflow:.*$</gav>
        <cpe>cpe:/a:flow_project:flow</cpe>
    </suppress>
    <suppress base="true">
        <notes><![CDATA[
        FP per #1479
        ]]></notes>
        <gav regex="true">^com.amazonaws:aws-java-sdk-swf-libraries:.*$</gav>
        <cpe>cpe:/a:flow_project:flow</cpe>
    </suppress>
    <suppress base="true">
        <notes><![CDATA[
        FP per #1229
        ]]></notes>
        <gav regex="true">^org\.slf4j:((?!slf4j-ext).)*:.*$</gav>
        <cve>CVE-2018-8088</cve>
    </suppress>
    <suppress base="true">
        <notes><![CDATA[
        FP per #1027
        ]]></notes>
        <gav regex="true">^com\.github\.danielwegener:logback-kafka-appender:.*$</gav>
        <cpe>cpe:/a:logback:logback</cpe>
        <cpe>cpe:/a:qos:logback</cpe>
    </suppress>
    <suppress base="true">
        <notes><![CDATA[
        httpmime is not the same as th actual http client; suppressing this match.
        ]]></notes>
        <gav regex="true">^org\.apache\.httpcomponents:httpmime:.*$</gav>
        <cpe>cpe:/a:apache:httpclient</cpe>
    </suppress>
    <suppress base="true">
        <notes><![CDATA[
        FP per #2554
        ]]></notes>
        <packageUrl regex="true">^pkg:maven/org\.eclipse\.jetty\.alpn/alpn\-api@.*$</packageUrl>
        <cpe>cpe:/a:jetty:jetty</cpe>
        <cpe>cpe:/a:eclipse:jetty</cpe>
        <cpe>cpe:/a:mortbay_jetty:jetty</cpe>
        <cpe>cpe:/a:mortbay:jetty</cpe>
    </suppress>
    <suppress base="true">
        <notes><![CDATA[
        FP per #2553
        ]]></notes>
        <packageUrl regex="true">^pkg:maven/org\.eclipse\.jetty/jetty\-reactive\-httpclient@.*$</packageUrl>
        <cpe>cpe:/a:jetty:jetty</cpe>
        <cpe>cpe:/a:eclipse:jetty</cpe>
        <cpe>cpe:/a:mortbay_jetty:jetty</cpe>
        <cpe>cpe:/a:mortbay:jetty</cpe>
    </suppress>
    <suppress base="true">
        <notes><![CDATA[
        FP per #1515
        ]]></notes>
        <gav regex="true">^org\.eclipse\.jetty\.alpn:alpn-api:.*$</gav>
        <cpe>cpe:/a:eclipse:jetty</cpe>
    </suppress>
    <suppress base="true">
        <notes><![CDATA[
        Resolve FP that caused ant task IT to fail.
        ]]></notes>
        <gav regex="true">^jetty:org\.mortbay\.jetty:.*$</gav>
        <cpe>cpe:/a:apache:http_server</cpe>
        <cpe>cpe:/a:apache:apache_http_server</cpe>
        <cpe>cpe:/a:free_java_web_server:free_java_web_server</cpe>
    </suppress>
    <suppress base="true">
        <notes><![CDATA[
        FP on jetty-proxy
        ]]></notes>
        <gav regex="true">^org\.eclipse\.jetty:jetty-proxy:.*$</gav>
        <cpe>cpe:/a:eclipse:jetty</cpe>
        <cpe>cpe:/a:jetty:jetty</cpe>
    </suppress>
    <suppress base="true">
        <notes><![CDATA[
        False positives found while investigating https://github.com/jeremylong/dependency-check-gradle/issues/103
        ]]></notes>
        <gav regex="true">^com\.facebook\.android:facebook-android-sdk:.*$</gav>
        <cpe>cpe:/a:facebook:facebook</cpe>
    </suppress>
    <suppress base="true">
        <notes><![CDATA[
        False positives found while investigating https://github.com/jeremylong/dependency-check-gradle/issues/103
        ]]></notes>
        <gav regex="true">^com\.amazonaws:aws-android-sdk-cognitoidentityprovider-asf:.*$</gav>
        <cpe>cpe:/a:android:android_sdk</cpe>
    </suppress>
    <suppress base="true">
        <notes><![CDATA[
        Supression to remove incorrect match from the OSS Index per #2281.
        ]]></notes>
        <packageUrl>pkg:maven/org.jsoup/jsoup@1.8.3</packageUrl>
        <vulnerabilityName>CVE-2015-6748</vulnerabilityName>
    </suppress>
    <suppress base="true">
        <notes><![CDATA[
        Hazelcast-AWS is not Hazelcast (see #2330)
        ]]></notes>
        <packageUrl regex="true">^pkg:maven/com\.hazelcast/hazelcast\-aws@.*$</packageUrl>
        <cpe>cpe:/a:hazelcast:hazelcast</cpe>
    </suppress>
    <suppress base="true">
        <notes><![CDATA[
        Hazelcast-Kubernetes is not Hazelcast (see #2330)
        ]]></notes>
        <packageUrl regex="true">^pkg:maven/com\.hazelcast/hazelcast\-kubernetes@.*$</packageUrl>
        <cpe>cpe:/a:hazelcast:hazelcast</cpe>
    </suppress>
    <suppress base="true">
        <notes><![CDATA[
       FP per #2571
       ]]></notes>
        <packageUrl regex="true">^pkg:maven/com\.hazelcast/hazelcast\-client\-protocol@.*$</packageUrl>
        <cpe>cpe:/a:hazelcast:hazelcast</cpe>
    </suppress>
    <!--suppress base="true">
        <notes><![CDATA[
        Removed as this is too generic and is masking vulnerabilities for the activemq-client
        Client library reported as the server (#2334)
        ]]></notes>
        <packageUrl regex="true">^pkg:maven/org\.apache\.activemq/activemq\-client@.*$</packageUrl>
        <cpe>cpe:/a:apache:activemq</cpe>
    </suppress-->
    <suppress base="true">
        <notes><![CDATA[
        Client library reported as the server (#2334)
        ]]></notes>
        <packageUrl regex="true">^pkg:maven/com\.rabbitmq/amqp\-client@.*$</packageUrl>
        <cpe>cpe:/a:pivotal_software:rabbitmq</cpe>
    </suppress>
    <suppress base="true">
        <notes><![CDATA[
        Client library reported as the server (#2354)
        ]]></notes>
        <packageUrl regex="true">^pkg:maven/io\.zipkin\.reporter2/zipkin\-sender\-activemq\-client@.*$</packageUrl>
        <cpe>cpe:/a:apache:activemq</cpe>
    </suppress>
    <suppress base="true">
        <notes><![CDATA[
        Library related to akka is being flagged as akka itself (#2339)
        ]]></notes>
        <packageUrl regex="true">^pkg:maven/com\.lightbend\.akka\.management/akka\-management_2\.12@.*$</packageUrl>
        <cpe>cpe:/a:akka:akka</cpe>
    </suppress>
    <suppress base="true">
        <notes><![CDATA[
        Library related to akka is being flagged as akka itself (#2340)
        ]]></notes>
        <packageUrl regex="true">^pkg:maven/com\.github\.romix\.akka/akka\-kryo\-serialization_2\.12@.*$</packageUrl>
        <cpe>cpe:/a:akka:akka</cpe>
    </suppress>
    <suppress base="true">
        <notes><![CDATA[
        Library related to prometheus is being flagged as prometheus itself (#2341)
        ]]></notes>
        <packageUrl regex="true">^pkg:maven/io\.kamon/kamon\-prometheus_2\.12@.*$</packageUrl>
        <cpe>cpe:/a:prometheus:prometheus</cpe>
    </suppress>
    <suppress base="true">
        <notes><![CDATA[
        kotlinx-html-jvm is a kotlin DSL for generating HTML and should not be identified as core kotlin (#2346)
        ]]></notes>
        <packageUrl regex="true">^pkg:maven/org\.jetbrains\.kotlinx/kotlinx\-html\-jvm@.*$</packageUrl>
        <cpe>cpe:/a:jetbrains:kotlin</cpe>
    </suppress>
    <suppress base="true">
        <notes><![CDATA[
        False positives found while investigating https://github.com/jeremylong/dependency-check-gradle/issues/103
        ]]></notes>
        <gav regex="true">^org\.jetbrains:annotations:.*$</gav>
        <cpe>cpe:/a:jetbrains:intellij_idea</cpe>
    </suppress>
    <suppress base="true">
        <notes><![CDATA[
        FP per #1027
        ]]></notes>
        <gav regex="true">^org\.springframework\.kafka:spring-kafka.*$</gav>
        <cpe>cpe:/a:pivotal:spring_framework</cpe>
        <cpe>cpe:/a:pivotal_software:spring_framework</cpe>
    </suppress>
    <suppress base="true">
        <notes><![CDATA[
        FP per #1328
        ]]></notes>
        <gav regex="true">^org\.springframework\.batch:spring-batch.*$</gav>
        <cpe>cpe:/a:pivotal:spring_framework</cpe>
        <cpe>cpe:/a:pivotal_software:spring_framework</cpe>
    </suppress>
    <suppress base="true">
        <notes><![CDATA[
        FP per #3216
        ]]></notes>
        <packageUrl regex="true">^pkg:maven/org\.springframework\.batch/spring\-batch\-integration@.*$</packageUrl>
        <cpe>cpe:/a:vmware:spring_integration</cpe>
    </suppress>
    <suppress base="true">
        <notes><![CDATA[
        FP per #2031
        ]]></notes>
        <packageUrl regex="true">^pkg:maven/org\.wildfly/wildfly\-microprofile\-config\-implementation@.*$</packageUrl>
        <cpe regex="true">cpe:/a:(wildfly|redhat):wildfly.*</cpe>
    </suppress>
    <suppress base="true">
        <notes><![CDATA[
        FP per #2202
        ]]></notes>
        <packageUrl regex="true">^pkg:maven/org\.wildfly.*(common|config|cli|naming|security|elytron|arquillian|ejb|weld|naming|manager|swarm|transaction|undertow).*$</packageUrl>
        <cpe regex="true">cpe:/a:(wildfly|redhat):wildfly.*</cpe>
    </suppress>
    <suppress base="true">
        <notes><![CDATA[
        FP per #2047
        ]]></notes>
        <packageUrl regex="true">^pkg:maven/org\.openapitools/jackson\-databind\-nullable@.*$</packageUrl>
        <cpe>cpe:/a:fasterxml:jackson</cpe>
        <cpe>cpe:/a:fasterxml:jackson-databind</cpe>
    </suppress>
    <suppress base="true">
        <notes><![CDATA[
        Suppresses false positives on the org.opensaml:xmltooling
            FP per issue #945
            FP per issue #2030
        ]]></notes>
        <gav regex="true">org\.opensaml:xmltooling:.*</gav>
        <cpe>cpe:/a:shibboleth:opensaml</cpe>
        <cpe>cpe:/a:internet2:opensaml</cpe>
        <cve>CVE-2015-0851</cve>
        <cve>CVE-2019-9628</cve>
    </suppress>
    <suppress base="true">
        <notes><![CDATA[
        FP found when researching #1091
        ]]></notes>
        <gav regex="true">^com\.nimbusds:nimbus-jose-jwt:.*$</gav>
        <cpe>cpe:/a:jwt_project:jwt</cpe>
    </suppress>
    <suppress base="true">
        <notes><![CDATA[
        Suppresses false positives on the org.opensaml:openws
        ]]></notes>
        <gav regex="true">org\.opensaml:openws:.*</gav>
        <cpe>cpe:/a:internet2:opensaml</cpe>
    </suppress>
    <suppress base="true">
        <notes><![CDATA[
        Suppresses false positives for python:python.
        ]]></notes>
        <filePath regex="true">.*(\.(whl|egg)|\b(site|dist)-packages\b.*)</filePath>
        <cpe>cpe:/a:python:python</cpe>
        <cpe>cpe:/a:python_software_foundation:python</cpe>
        <cpe>cpe:/a:class:class</cpe>
        <cpe>cpe:/a:file:file</cpe>
        <cpe>cpe:/a:gnupg:gnupg</cpe>
        <cpe>cpe:/a:mongodb:mongodb</cpe>
        <cpe>cpe:/a:mozilla:mozilla</cpe>
        <cpe>cpe:/a:openssl:openssl</cpe>
        <cpe>cpe:/a:sendfile:sendfile</cpe>
        <cpe>cpe:/a:sendmail:sendmail</cpe>
        <cpe>cpe:/a:yacc:yacc</cpe>
    </suppress>
    <suppress base="true">
        <notes><![CDATA[
        Suppresses false positives for com.google:.*
        ]]></notes>
        <gav regex="true">com\.google(\.[a-zA-Z0-9_-]+)?:.*:.*</gav>
        <cpe>cpe:/a:google:desktop</cpe>
    </suppress>
    <suppress base="true">
        <notes><![CDATA[
        Suppresses false positives for non-android JARs from google.
        ]]></notes>
        <gav regex="true">com\.google\.((?!android).)*:.*</gav>
        <cpe>cpe:/a:google:android</cpe>
        <cpe>cpe:/a:google:android_api</cpe>
    </suppress>
    <suppress base="true">
        <notes><![CDATA[
        Suppresses false positives for android JARs in g:com.google.android
        ]]></notes>
        <gav regex="true">com\.google\.android\..*:.*</gav>
        <cpe>cpe:/a:google:android</cpe>
        <cpe>cpe:/a:google:android_api</cpe>
        <cpe>cpe:/a:google:google</cpe>
    </suppress>
    <suppress base="true">
        <notes><![CDATA[
        Suppresses false positives for components within guava.
        ]]></notes>   
        <packageUrl regex="true">^pkg:maven/com\.google\.guava/failureaccess@.*$</packageUrl>
        <cpe>cpe:/a:google:guava</cpe>
    </suppress>
    <suppress base="true">
        <notes><![CDATA[
        Suppresses false positives for components within guava.
        ]]></notes>     
        <packageUrl regex="true">^pkg:maven/com\.google\.guava/listenablefuture@.*$</packageUrl>
        <cpe>cpe:/a:google:guava</cpe>
    </suppress>
    <suppress base="true">
        <notes><![CDATA[
        Suppresses false positives for components within guava.
        ]]></notes>        
        <packageUrl regex="true">^pkg:maven/com\.h3xstream\.retirejs/retirejs\-core@.*$</packageUrl>
        <cpe>cpe:/a:xstream_project:xstream</cpe>
    </suppress>
    <suppress base="true">
        <notes><![CDATA[
        Suppresses incorrect identification for bing ads.
        ]]></notes>
        <gav regex="true">com.microsoft.bingads:microsoft.bingads:.*</gav>
        <cpe>cpe:/a:microsoft:bing</cpe>
    </suppress>
    <suppress base="true">
        <notes><![CDATA[
        Oracle Jersey is flagged as glassfish.
        ]]></notes>
        <gav regex="true">.*jersey.*</gav>
        <cpe>cpe:/a:oracle:glassfish_server</cpe>
        <cpe>cpe:/a:oracle:glassfish</cpe>
    </suppress>
    <suppress base="true">
        <notes><![CDATA[
        Oracle HK2 is flagged as glassfish.
        ]]></notes>
        <gav regex="true">.*\bhk2\b.*</gav>
        <cpe>cpe:/a:oracle:glassfish</cpe>
    </suppress>
    <suppress base="true">
        <notes><![CDATA[
        HK2-utils is flagged as glassfish.
        ]]></notes>
        <filePath regex="true">.*\bhk2-utils.*\.jar</filePath>
        <cpe>cpe:/a:oracle:glassfish</cpe>
    </suppress>
    <suppress base="true">
        <notes><![CDATA[
        file name: petals-se-camel-1.0.0.jar - false positive for apache camel.
        ]]></notes>
        <gav regex="true">org.ow2.petals:petals-se-camel:.*</gav>
        <cpe>cpe:/a:apache:camel</cpe>
    </suppress>
    <suppress base="true">
        <notes><![CDATA[
        Mina gets flagged as apache-ssl
        ]]></notes>
        <gav regex="true">org.apache.mina:mina.*</gav>
        <cpe>cpe:/a:apache-ssl:apache-ssl</cpe>
    </suppress>
    <suppress base="true">
        <notes><![CDATA[
        Woden gets flagged as apache-ssl
        ]]></notes>
        <gav regex="true">org.apache.woden:woden.*</gav>
        <cpe>cpe:/a:apache-ssl:apache-ssl</cpe>
    </suppress>
    <suppress base="true">
        <notes><![CDATA[
        spec gets flagged as the implementation.
        ]]></notes>
        <gav regex="true">org.apache.geronimo.specs:.*</gav>
        <cpe>cpe:/a:apache:geronimo</cpe>
    </suppress>
    <suppress base="true">
        <notes><![CDATA[
        FP per #2646
        ]]> </notes>
        <packageUrl regex="true">^pkg:maven/dev\.miku/r2dbc\-mysql@.*$</packageUrl>
        <cpe>cpe:/a:mysql:mysql</cpe>
    </suppress>
    <suppress base="true">
        <notes><![CDATA[
        FP per #2649
        ]]> </notes>
        <packageUrl regex="true">^pkg:maven/org\.apache\.tomcat/tomcat\-jni@.*$</packageUrl>
        <cpe>cpe:/a:apache:tomcat</cpe>
        <cpe>cpe:/a:apache_tomcat:apache_tomcat</cpe>
        <cpe>cpe:/a:apache_software_foundation:tomcat</cpe>
    </suppress>
    <suppress base="true">
        <notes><![CDATA[
        This suppresses false positives identified on tomcat-embed-el.
        ]]></notes>
        <gav regex="true">org\.apache\.tomcat\.embed:tomcat-embed-el:.*</gav>
        <cpe>cpe:/a:apache:tomcat</cpe>
        <cpe>cpe:/a:apache_tomcat:apache_tomcat</cpe>
        <cpe>cpe:/a:apache_software_foundation:tomcat</cpe>
    </suppress>
    <suppress base="true">
        <notes><![CDATA[
        This suppresses false positives identified on tomcat-el-api and servlet api.
            See #1437.
        ]]></notes>
        <gav regex="true">^org\.apache\.tomcat:tomcat-(servlet|el)-api:.*$</gav>
        <cpe>cpe:/a:apache:tomcat</cpe>
        <cpe>cpe:/a:apache_tomcat:apache_tomcat</cpe>
        <cpe>cpe:/a:apache_software_foundation:tomcat</cpe>
    </suppress>
    <suppress base="true">
        <notes><![CDATA[
        This suppresses false positives identified on tomcat-jdbc.
        ]]></notes>
        <gav regex="true">org\.apache\.tomcat:tomcat-jdbc:.*</gav>
        <cpe>cpe:/a:apache:tomcat</cpe>
        <cpe>cpe:/a:apache_tomcat:apache_tomcat</cpe>
    </suppress>
    <suppress base="true">
        <notes><![CDATA[
        This suppresses false positives identified on tomcat-juli.
        ]]></notes>
        <gav regex="true">org\.apache\.tomcat:tomcat-juli:.*</gav>
        <cpe>cpe:/a:apache:tomcat</cpe>
        <cpe>cpe:/a:apache_tomcat:apache_tomcat</cpe>
    </suppress>
    <suppress base="true">
        <notes><![CDATA[
        suppress false positive per issue #433
        ]]></notes>
        <gav regex="true">com\.google\.javascript:closure-compiler:.*</gav>
        <cpe>cpe:/a:google:google_apps:-</cpe>
    </suppress>
    <suppress base="true">
        <notes><![CDATA[
        suppress false positives per issue #437
        ]]></notes>
        <gav regex="true">.*mongodb.*:.*:.*</gav>
        <cpe>cpe:/a:mongodb:mongodb</cpe>
    </suppress>
    <suppress base="true">
        <notes><![CDATA[
        suppress false positives per issue #1620
        ]]></notes>
        <gav regex="true">^javax\.jmdns:jmdns:.*$</gav>
        <cpe>cpe:/a:apple:</cpe>
    </suppress>
    <suppress base="true">
        <notes><![CDATA[
        suppress false positives per issue #1621
        ]]></notes>
        <gav regex="true">^org\.apache\.xbean:xbean.*$</gav>
        <cpe>cpe:/a:apache:geronimo</cpe>
    </suppress>
    <suppress base="true">
        <notes><![CDATA[
        FP per #2070
        ]]></notes>
        <packageUrl regex="true">^pkg:maven/org\.springframework\.boot/spring\-boot\-starter\-web\-services@.*$</packageUrl>
        <cpe>cpe:/a:pivotal_software:spring_web_services</cpe>
    </suppress>
    <suppress base="true">
        <notes><![CDATA[
        suppress false positives per issue #1622
        ]]></notes>
        <gav regex="true">^org\.openjdk\.jmh:jmh-core:.*$</gav>
        <cpe>cpe:/a:sun:openjdk</cpe>
        <cpe>cpe:/a:oracle:openjdk</cpe>
    </suppress>
    <suppress base="true">
        <notes><![CDATA[
        suppress false positives per issue #1621
        ]]></notes>
        <gav regex="true">^org\.apache\.geronimo\.components:geronimo-transaction:.*$</gav>
        <cpe>cpe:/a:apache:geronimo</cpe>
    </suppress>
    <suppress base="true">
        <notes><![CDATA[
        suppress false positives per issue #438
            Note, there will be more false positives for Netty. Trying to figure out a better suppression.
        ]]></notes>
        <gav regex="true">com.typesafe.netty:netty-http-pipelining:.*</gav>
        <cpe regex="true">^cpe:/a:netty(_project)?:netty.*$</cpe>
    </suppress>
    <suppress base="true">
        <notes><![CDATA[
        JVM instrumentation to Ganglia
        ]]></notes>
        <gav regex="true">info\.ganglia\.gmetric4j:gmetric4j:.*</gav>
        <cpe>cpe:/a:ganglia:ganglia</cpe>
    </suppress>
    <suppress base="true">
        <notes><![CDATA[
        A reporter for Metrics which announces measurements to a Ganglia cluster
        ]]></notes>
        <gav regex="true">io\.dropwizard\.metrics:metrics-ganglia:.*</gav>
        <cpe>cpe:/a:ganglia:ganglia</cpe>
    </suppress>
    <suppress base="true">
        <notes><![CDATA[
        drop wizard false positives
        ]]></notes>
        <gav regex="true">io\.dropwizard:dropwizard-jetty:.*</gav>
        <cpe>cpe:/a:jetty:jetty</cpe>
    </suppress>
    <suppress base="true">
        <notes><![CDATA[
        drop wizard false positives
        ]]></notes>
        <gav regex="true">io\.dropwizard\.metrics:metrics-jetty:.*</gav>
        <cpe>cpe:/a:jetty:jetty</cpe>
    </suppress>
    <suppress base="true">
        <notes><![CDATA[
        false positives per issue #1961 and #3918
        ]]></notes>
        <packageUrl regex="true">^pkg:maven/org\.gagravarr/vorbis\-java\-tika@.*$</packageUrl>
        <cpe>cpe:/a:apache:tika</cpe>
        <cpe>cpe:/a:flac_project:flac</cpe>
    </suppress>
    <suppress base="true">
        <notes><![CDATA[
        false positive per issue #1961
        ]]></notes>
        <packageUrl regex="true">^pkg:maven/edu\.usc\.ir/sentiment\-analysis\-parser@.*$</packageUrl>
        <cpe>cpe:/a:apache:opennlp</cpe>
        <cpe>cpe:/a:apache:tika</cpe>
    </suppress>
    <suppress base="true">
        <notes><![CDATA[
        Suppresses false positives per #1961.
        ]]></notes>
        <packageUrl regex="true">^pkg:maven/org\.apache\.avro/avro\-mapred@.*$</packageUrl>
        <cpe>cpe:/a:apache:hadoop</cpe>
    </suppress>
    <suppress base="true">
        <notes><![CDATA[
        Suppresses false positives per #1961. Scalap is not scala.
        ]]></notes>
        <packageUrl regex="true">^pkg:maven/org\.scala\-lang/scalap@.*$</packageUrl>
        <cpe>cpe:/a:scala-lang:scala</cpe>
    </suppress>
    <suppress base="true">
        <notes><![CDATA[
        Suppresses false positives per #1961. Scalap is not scala.
        ]]></notes>
        <packageUrl regex="true">^pkg:maven/org\.scala\-lang/scalap@.*$</packageUrl>
        <vulnerabilityName>CVE-2017-15288</vulnerabilityName>
    </suppress>
    <suppress base="true">
        <notes><![CDATA[
        Suppresses false positives per #1961. spark-sketch is not sketch - an vector drawing tool.
        ]]></notes>
        <packageUrl regex="true">^pkg:maven/org\.apache\.spark/spark\-sketch_2\.\d+@.*$</packageUrl>
        <cpe>cpe:/a:sketch:sketch</cpe>
    </suppress>
    <suppress base="true">
        <notes><![CDATA[
        Suppresses false positives per #1961. parqueet is not hadoop.
        ]]></notes>
        <packageUrl regex="true">^pkg:maven/org\.apache\.parquet/parquet\-hadoop@.*$</packageUrl>
        <cpe>cpe:/a:apache:hadoop</cpe>
    </suppress>
    <suppress base="true">
        <notes><![CDATA[
        Jetbrains annotations is not the IDE
        ]]></notes>
        <packageUrl regex="true">^pkg:maven/com\.intellij/annotations@.*$</packageUrl>
        <cpe>cpe:/a:jetbrains:intellij_idea</cpe>
    </suppress>
    <suppress base="true">
        <notes><![CDATA[
        drop wizard false positives. Updated per issue #796.
        ]]></notes>
        <gav regex="true">org\.eclipse\.jetty\.toolchain\.setuid:jetty-setuid-java:.*</gav>
        <cpe>cpe:/a:jetty:jetty</cpe>
        <cpe>cpe:/a:eclipse:jetty</cpe>
    </suppress>
    <suppress base="true">
        <notes><![CDATA[
        drop wizard false positives
        ]]></notes>
        <gav regex="true">org\.eclipse\.jetty\.http2:http2-hpack:.*</gav>
        <cpe>cpe:/a:jetty:jetty</cpe>
        <cpe>cpe:/a:eclipse:jetty</cpe>
    </suppress>
    <suppress base="true">
        <notes><![CDATA[
        FP on osgi bundle - the embedded jetty server is flagged instead of the bundle itself.
        ]]></notes>
        <packageUrl regex="true">^pkg:maven/org\.ops4j\.pax\.web/pax\-web\-jetty\-bundle@.*$</packageUrl>
        <cpe>cpe:/a:jetty:jetty</cpe>
    </suppress>
    <suppress base="true">
        <notes><![CDATA[
        FP per #1659
        ]]></notes>
        <packageUrl regex="true">^pkg:maven/org\.ops4j\.pax\..*$</packageUrl>
        <cpe>cpe:/a:pax_project:pax</cpe>
    </suppress>
    <suppress base="true">
        <notes><![CDATA[
        FP per #1657
        ]]></notes>
        <packageUrl regex="true">^pkg:maven/org\.drizzle\.jdbc/drizzle\-jdbc@.*$</packageUrl>
        <cpe>cpe:/a:mysql:mysql</cpe>
    </suppress>
    <suppress base="true">
        <notes><![CDATA[
        FP per #1657
        ]]></notes>
        <packageUrl regex="true">^pkg:maven/org\.apache\.kerby/mysql\-backend@.*$</packageUrl>
        <cpe>cpe:/a:mysql:mysql</cpe>
    </suppress>  
    <suppress base="true">
        <notes><![CDATA[
        FP per #1657
        ]]></notes>
        <packageUrl regex="true">^pkg:maven/com\.alibaba/druid@.*$</packageUrl>
        <cpe>cpe:/a:alibaba:alibaba</cpe>
    </suppress>  
    <suppress base="true">
        <notes><![CDATA[
        drop wizard false positives
        ]]></notes>
        <gav regex="true">io\.dropwizard\.metrics:metrics-httpclient:.*</gav>
        <cpe>cpe:/a:apache:httpclient</cpe>
    </suppress>
    <suppress base="true">
        <notes><![CDATA[
        FP per issue https://github.com/jeremylong/dependency-check-gradle/issues/61
        ]]></notes>
        <gav regex="true">^org\.eclipse\.jetty\.toolchain:jetty-schemas:.*$</gav>
        <cpe>cpe:/a:mortbay_jetty:jetty</cpe>
        <cpe>cpe:/a:mortbay:jetty</cpe>
        <cpe>cpe:/a:jetty:jetty</cpe>
        <cpe>cpe:/a:eclipse:jetty</cpe>
    </suppress>
    <suppress base="true">
        <notes><![CDATA[
        javax.transaction and javax.annotation (#1629) false positives
        ]]></notes>
        <gav regex="true">javax\.(annotation|transaction):javax\.(annotation|transaction)-api:.*</gav>
        <cpe>cpe:/a:oracle:glassfish</cpe>
    </suppress>
    <suppress base="true">
        <notes><![CDATA[
        false positives per #1630
        ]]></notes>
        <gav regex="true">^org\.apache\.directory\.api:api-ldap.*$</gav>
        <cpe>cpe:/a:apache:apache_http_server</cpe>
        <cpe>cpe:/a:apache:directory_studio</cpe>
        <cpe>cpe:/a:apache:ldap_studio</cpe>
        <cpe>cpe:/a:net-ldap_project:net-ldap</cpe>
    </suppress>
    <suppress base="true">
        <notes><![CDATA[
        FP per #2029
        ]]></notes>
        <packageUrl regex="true">^pkg:maven/org\.opensaml/openws@.*$</packageUrl>
        <cpe>cpe:/a:shibboleth:opensaml</cpe>
    </suppress>
    <suppress base="true">
        <notes><![CDATA[
        false positives per #1631
        ]]></notes>
        <gav regex="true">^org\.apache\.servicemix\.bundles:org\.apache\.servicemix\.bundles\.not-yet-commons-ssl:.*$</gav>
        <cpe>cpe:/a:apache-ssl:apache-ssl</cpe>
    </suppress>
    <suppress base="true">
        <notes><![CDATA[
        false positives per #1635
        ]]></notes>
        <gav regex="true">^org\.apache\.cxf\.fediz:fediz-core:.*$</gav>
        <cpe>cpe:/a:apache:cxf</cpe>
    </suppress>
    <suppress base="true">
        <notes><![CDATA[
        false positive in drop wizard
        ]]></notes>
        <filePath regex="true">.*(\.(jar|ear|war|pom)|pom\.xml)</filePath>
        <cpe>cpe:/a:tiger:tiger</cpe>
    </suppress>
    <suppress base="true">
        <notes><![CDATA[
        php cpe
        ]]></notes>
        <filePath regex="true">.*(\.(dll|jar|ear|war|pom)|pom\.xml)</filePath>
        <cpe>cpe:/a:class:class</cpe>
    </suppress>
    <suppress base="true">
        <notes><![CDATA[
        Linux ssh False Positives
        ]]></notes>
        <filePath regex="true">.*(\.(jar|ear|war|pom)|pom\.xml)</filePath>
        <cpe>cpe:/a:pam:pam</cpe>
        <cpe>cpe:/a:pam_ssh:pam_ssh</cpe>
        <cpe>cpe:/a:sun:linux</cpe>
        <cpe>cpe:/a:sun:sunos</cpe>
        <cpe>cpe:/a:oracle:linux</cpe>
    </suppress>
    <suppress base="true">
        <notes><![CDATA[
        JRK False Positives
        ]]></notes>
        <filePath regex="true">.*(\.(jar|ear|war|pom)|pom\.xml)</filePath>
        <cpe>cpe:/a:sun:java</cpe>
        <cpe>cpe:/a:sun:jdk</cpe>
        <cpe>cpe:/a:sun:j2se</cpe>
        <cpe>cpe:/a:sun:j_se</cpe>
        <cpe>cpe:/a:sun:j_se</cpe>
    </suppress>
    <suppress base="true">
        <notes><![CDATA[
       fontbox is a sub project of pdfbox.  CPE vulns don't apply.
       ]]></notes>
        <gav regex="true">^org\.apache\.pdfbox:fontbox:.*$</gav>
        <cpe>cpe:/a:apache:pdfbox</cpe>
    </suppress>
    <suppress base="true">
        <notes><![CDATA[
        https://tukaani.org/xz/java.html
        ]]></notes>
        <gav regex="true">^org\.tukaani:xz:.*$</gav>
        <cve>CVE-2015-4035</cve>
    </suppress>
    <suppress base="true">
        <notes><![CDATA[
        https://github.com/processing/processing is not javax
        ]]></notes>
        <gav regex="true">^(javax\.json|org\.glassfish):javax\.json(-api)?:.*$</gav>
        <cpe>cpe:/a:processing:processing</cpe>
    </suppress>
    <suppress base="true">
        <notes><![CDATA[
        https://github.com/processing/processing is not related to glassfish
        ]]></notes>
        <packageUrl regex="true">^pkg:maven/org\.glassfish.*$</packageUrl>
        <cpe>cpe:/a:processing:processing</cpe>
    </suppress>
    <suppress base="true">
        <notes><![CDATA[
       FP per #2908
       ]]></notes>
        <packageUrl regex="true">^pkg:maven/jakarta\.json/jakarta\.json\-api@.*$</packageUrl>
        <cpe>cpe:/a:processing:processing</cpe>
    </suppress>
    <suppress base="true">
        <notes><![CDATA[
        https://github.com/ojai/ojai is not mapr
        ]]></notes>
        <gav regex="true">^org\.ojai:ojai:.*$</gav>
        <cpe>cpe:/a:mapr:mapr</cpe>
    </suppress>
    <suppress base="true">
        <notes><![CDATA[
        dependency-track is not track+
        ]]></notes>
        <gav regex="true">^org\.jenkins-ci\.plugins:dependency-track:.*$</gav>
        <cpe>cpe:/a:track%2b:track%2b</cpe>
    </suppress>
    <suppress base="true">
        <notes><![CDATA[
        Jenkins plugins are should not be flagged as Jenkins.
        ]]></notes>
        <gav regex="true">^org\.jenkins-ci\.plugins:.*$</gav>
        <cpe>cpe:/a:jenkins:jenkins</cpe>
    </suppress>
    <suppress base="true">
        <notes><![CDATA[
        Maven plugin for developing Jenkins plugins.
        ]]></notes>
        <gav regex="true">^org\.jenkins-ci\.tools:maven-hpi-plugin:.*$</gav>
        <cpe>cpe:/a:jenkins:jenkins</cpe>
        <cpe>cpe:/a:jenkins:maven</cpe>
    </suppress>
    <suppress base="true">
        <notes><![CDATA[
        FP on dependency-check-gradle
        ]]></notes>
        <gav regex="true">^org\.owasp:dependency-check-gradle:.*$</gav>
        <cpe>cpe:/a:gradle:gradle</cpe>
    </suppress>
    <suppress base="true">
        <notes><![CDATA[
        FP per #2178 - the gradle api is versioned differently than gradle itself. This causes FP.
        ]]></notes>
        <packageUrl regex="true">^pkg:maven/com\.android\.tools\.build/gradle\-api@.*$</packageUrl>
        <cpe>cpe:/a:gradle:gradle</cpe>
    </suppress>
    <suppress base="true">
        <notes><![CDATA[
        False positive: see https://github.com/jeremylong/DependencyCheck/issues/1949
        ]]></notes>
        <gav regex="true">^io\.springfox:springfox-.+:.*$</gav>
        <cpe>cpe:/a:gradle:gradle</cpe>
    </suppress>
    <suppress base="true">
        <notes><![CDATA[
        see https://github.com/jeremylong/DependencyCheck/issues/1927
        ]]></notes>
        <gav regex="true">^io\.micrometer:micrometer-registry-prometheus:.*$</gav>
        <cve>CVE-2019-3826</cve>
    </suppress>
    <suppress base="true">
        <notes><![CDATA[
        FP per #1755
        ]]></notes>
        <packageUrl regex="true">^pkg:maven/io\.micrometer/micrometer\-spring\-legacy@.*$</packageUrl>
        <cpe>cpe:/a:pivotal_software:spring_framework</cpe>
    </suppress>
    <suppress base="true">
        <notes><![CDATA[
        FP per #1755
        ]]></notes>
        <packageUrl regex="true">^pkg:maven/com\.squareup\.retrofit2?/(?!retrofit).*$</packageUrl>
        <cpe>cpe:/a:squareup:retrofit</cpe>
    </suppress>
    <suppress base="true">
        <notes><![CDATA[
        see https://github.com/jeremylong/DependencyCheck/issues/1927
        ]]></notes>
        <gav regex="true">^io\.prometheus:simpleclient_common:.*$</gav>
        <cve>CVE-2019-3826</cve>
    </suppress>
    <suppress base="true">
        <notes><![CDATA[
        see https://github.com/jeremylong/DependencyCheck/issues/1927
        ]]></notes>
        <gav regex="true">^io\.prometheus:simpleclient:.*$</gav>
        <cve>CVE-2019-3826</cve>
    </suppress>
    <suppress base="true">
        <notes><![CDATA[
        remove FP on Jenkins.
        ]]></notes>
        <gav regex="true">^(?!org\.jenkins-ci\.main:jenkins-war).*$</gav>
        <cpe>cpe:/a:jenkins:jenkins</cpe>
    </suppress>
    <suppress base="true">
        <notes><![CDATA[
        filter out non-glassfish core
        ]]></notes>
        <gav regex="true">^(?!org\.glassfish\.main\.core:glassfish).*$</gav>
        <cpe>cpe:/a:oracle:glassfish</cpe>
    </suppress>
    <suppress base="true">
        <notes><![CDATA[
        Grizzly is not Async Http Client
        ]]></notes>
        <gav regex="true">^org\.glassfish\.grizzly:grizzly-http-client:.*$</gav>
        <cpe>cpe:/a:async-http-client_project:async-http-client</cpe>
        <cpe>cpe:/a:asynchttpclient_project:async-http-client</cpe>
    </suppress>
    <suppress base="true">
        <notes><![CDATA[
        don't flag scala modules as scala
        ]]></notes>
        <gav regex="true">^org\.scala-lang\.modules:.*$</gav>
        <cpe>cpe:/a:scala-lang:scala</cpe>
    </suppress>
    <suppress base="true">
        <notes><![CDATA[
        don't flag maven plugin components as the jenkins maven plugin itself
        ]]></notes>
        <gav regex="true">^(?!org\.jenkins-ci\.main:maven-plugin):.*$</gav>
        <cpe>cpe:/a:jenkins:maven</cpe>
    </suppress>
    <suppress base="true">
        <notes><![CDATA[
        don't flag jruby extensions as jruby
        ]]></notes>
        <gav regex="true">^org\.jruby\.ext.*$</gav>
        <cpe>cpe:/a:jruby:jruby</cpe>
    </suppress>
    <suppress base="true">
        <notes><![CDATA[
        elastic search false postivies
        ]]></notes>
        <gav regex="true">org\.elasticsearch:securesm:.*</gav>
        <cpe>cpe:/a:elasticsearch:elasticsearch</cpe>
    </suppress>
    <suppress base="true">
        <notes><![CDATA[
       wink-json false positive
       ]]></notes>
        <gav regex="true">^org\.apache\.wink:wink-json4j:.*$</gav>
        <cpe>cpe:/a:wink:wink</cpe>
    </suppress>
    <suppress base="true">
        <notes><![CDATA[
        Glassfish false positives. Added jws per #1640
        ]]></notes>
        <gav regex="true">^javax\.(jws|servlet):javax\.(jws|servlet)-api:.*$</gav>
        <cpe>cpe:/a:oracle:glassfish</cpe>
    </suppress>
    <suppress base="true">
        <notes><![CDATA[
        Glassfish false positives.
        ]]></notes>
        <gav regex="true">org\.glassfish:javax.el:.*</gav>
        <cpe>cpe:/a:oracle:glassfish</cpe>
    </suppress>
    <suppress base="true">
        <notes><![CDATA[
        False positive per #1641
        ]]></notes>
        <gav regex="true">^org\.pac4j:pac4j-oidc:.*$</gav>
        <cpe>cpe:/a:openid:openid</cpe>
    </suppress>
    <suppress base="true">
        <notes><![CDATA[
        Struts false positives.
        ]]></notes>
        <gav regex="true">sslext:sslext:.*</gav>
        <cpe>cpe:/a:apache:struts</cpe>
    </suppress>
    <suppress base="true">
        <notes><![CDATA[
        ActiveMQ false positives.
        ]]></notes>
        <gav regex="true">org\.apache\.activemq:activemq(-jms)?-pool.*</gav>
        <cpe>cpe:/a:apache:activemq</cpe>
    </suppress>
    <suppress base="true">
        <notes><![CDATA[
        FP per #1681
        ]]></notes>
        <packageUrl regex="true">^pkg:maven/org\.apache\.activemq/activemq-(openwire-legacy|spring)@.*$</packageUrl>
        <cpe>cpe:/a:apache:activemq</cpe>
    </suppress>
    <suppress base="true">
        <notes><![CDATA[
        FP per #1681
        ]]></notes>
        <packageUrl regex="true">^pkg:maven/org\.apache\.activemq/activemq\-client@.*$</packageUrl>
        <cve>CVE-2015-5182</cve>
        <cve>CVE-2015-5183</cve>
        <cve>CVE-2015-5184</cve>
        <cve>CVE-2019-0222</cve>
        <cve>CVE-2020-13920</cve>
        <cve>CVE-2020-1941</cve>
    </suppress>
    <suppress base="true">
        <notes><![CDATA[
        FP per #2483
        ]]></notes>
        <packageUrl regex="true">^pkg:maven/org\.apache\.activemq/activemq\-all@.*$</packageUrl>
        <cve>CVE-2015-5182</cve>
        <cve>CVE-2015-5183</cve>
        <cve>CVE-2015-5184</cve>
        <cve>CVE-2019-0222</cve>
        <cve>CVE-2020-13920</cve>
        <cve>CVE-2020-1941</cve>
    </suppress>
    <suppress base="true">
        <notes><![CDATA[
        FP per #2483
        ]]></notes>
        <filePath regex="true">.*activemq-all-5.15.11.jar/META-INF/maven.*/pom.xml</filePath>
        <cve>CVE-2015-5182</cve>
        <cve>CVE-2015-5183</cve>
        <cve>CVE-2015-5184</cve>
        <cve>CVE-2019-0222</cve>
        <cve>CVE-2020-13920</cve>
        <cve>CVE-2020-1941</cve>
    </suppress>
    <suppress base="true">
        <notes><![CDATA[
        ActiveMQ false positives.
        ]]></notes>
        <packageUrl regex="true">^pkg:maven/org\.apache\.activemq\.protobuf/activemq\-protobuf@.*$</packageUrl>
        <cpe>cpe:/a:apache:activemq</cpe>
    </suppress>
    <suppress base="true">
        <notes><![CDATA[
        FP per #2210
        ]]></notes>
        <packageUrl regex="true">.*(?!gradle).*</packageUrl>
        <cpe>cpe:/a:gradle:gradle</cpe>
    </suppress>
    <suppress base="true">
        <notes><![CDATA[
        FP per #1740
        ]]></notes>
        <packageUrl regex="true">^pkg:maven/org\.springframework\.integration/(?!spring\-integration\-(ws|xml)).*$</packageUrl>
        <cve>CVE-2019-3772</cve>
    </suppress>
    <suppress base="true">
        <notes><![CDATA[
        Spring data mongodb false positives.
        ]]></notes>
        <gav regex="true">org\.springframework\.data:spring-data-mongodb.*</gav>
        <cpe>cpe:/a:mongodb:mongodb</cpe>
    </suppress>
    <suppress base="true">
        <notes><![CDATA[
        Spring false positives; see https://github.com/jeremylong/DependencyCheck/issues/1921.
        ]]></notes>
        <gav regex="true">org\.springframework\.[^:]+:.*</gav>
        <cpe>cpe:/a:springsource:spring_framework</cpe>
        <cpe>cpe:/a:vmware:springsource_spring_framework</cpe>
        <cpe>cpe:/a:pivotal:spring_framework</cpe>
        <cpe>cpe:/a:pivotal_software:spring_framework</cpe>
    </suppress>
    <suppress base="true">
        <notes><![CDATA[
        Spring data neo4j false positives.
        ]]></notes>
        <gav regex="true">org\.springframework\.data:spring-data-neo4j:.*</gav>
        <cpe>cpe:/a:vmware:springsource_spring_framework</cpe>
        <cpe>cpe:/a:pivotal:spring_framework</cpe>
        <cpe>cpe:/a:neo4j:neo4j</cpe>
    </suppress>
    <suppress base="true">
        <notes><![CDATA[
        Spring data solr false positives.
        ]]></notes>
        <gav regex="true">org\.springframework\.data:spring-data-solr:.*</gav>
        <cpe>cpe:/a:apache:solr</cpe>
    </suppress>
    <suppress base="true">
        <notes><![CDATA[
        Spring social facebook false positive.
        ]]></notes>
        <gav regex="true">org\.springframework\.social:spring-social-facebook:.*</gav>
        <cpe>cpe:/a:facebook:facebook</cpe>
    </suppress>
    <suppress base="true">
        <notes><![CDATA[
        Spring Security JWT false positive.
        ]]></notes>
        <gav regex="true">org\.springframework\.security:spring-security-jwt.*</gav>
        <cpe>cpe:/a:vmware:springsource_spring_security</cpe>
        <cpe>cpe:/a:security-framework_project:security-framework</cpe>
    </suppress>
    <suppress base="true">
        <notes><![CDATA[
        Aether false positive.
        ]]></notes>
        <gav regex="true">org\.eclipse\.aether:aether.*</gav>
        <cpe>cpe:/a:eclipse:eclipse_ide</cpe>
    </suppress>
    <suppress base="true">
        <notes><![CDATA[
        FP per #1673
        ]]></notes>
        <packageUrl regex="true">^pkg:maven/org\.glassfish.*$</packageUrl>
        <cpe>cpe:/a:eclipse:eclipse_ide</cpe>
    </suppress>
    <suppress base="true">
        <notes><![CDATA[
        FP per #3829 the eclipse Microprofile projects are not the eclipse IDE
        ]]></notes>
        <packageUrl regex="true">^pkg:maven/org\.eclipse\.microprofile.*$</packageUrl>
        <cpe>cpe:/a:eclipse:eclipse_ide</cpe>
    </suppress>
    <suppress base="true">
        <notes><![CDATA[
        FP per #3829 the eclipse Microprofile config file provider project is not the Jenkins config file provider plugin
        ]]></notes>
        <packageUrl regex="true">^pkg:maven/org\.eclipse\.microprofile\.config/.*@.*$</packageUrl>
        <cpe>cpe:/a:config_file_provider_project:config_file_provider</cpe>
    </suppress>
    <suppress base="true">
        <notes><![CDATA[
        file name: keycloak-dropwizard-1.1.1.jar
        ]]></notes>
        <packageUrl regex="true">^pkg:maven/de\.ahus1\.keycloak\.dropwizard/keycloak\-dropwizard@.*$</packageUrl>
        <cpe>cpe:/a:keycloak:keycloak</cpe>
    </suppress>
    <suppress base="true">
        <notes><![CDATA[
        file name: keycloak-jetty-core-4.8.3.Final.jar
        ]]></notes>
        <packageUrl regex="true">^pkg:maven/org\.keycloak/keycloak\-jetty\-core@.*$</packageUrl>
        <cpe>cpe:/a:jetty:jetty</cpe>
    </suppress>
    <suppress base="true">
        <notes><![CDATA[
        Drupal services false positive.
        Pyro is a python project.
        ]]></notes>
        <filePath regex="true">.*(\.(jar|ear|war|pom)|pom\.xml)</filePath>
        <cpe>cpe:/a:services_project:services</cpe>
        <cpe>cpe:/a:pyro_project:pyro</cpe>
    </suppress>
    <suppress base="true">
        <notes><![CDATA[
        jenkins-client false positives
        ]]></notes>
        <gav regex="true">com\.offbytwo\.jenkins:jenkins-client:.*</gav>
        <cpe>cpe:/a:jenkins:jenkins</cpe>
    </suppress>
    <suppress base="true">
        <notes><![CDATA[
        xstream false positives
        ]]></notes>
        <gav regex="true">^(?!com.thoughtworks).*xstream.*$</gav>
        <cpe>cpe:/a:x-stream:xstream</cpe>
    </suppress>
    <suppress base="true">
        <notes><![CDATA[
        false positive per issue #582
        ]]></notes>
        <gav regex="true">^org\.glassfish\.jersey\.ext:jersey-proxy-client:.*$</gav>
        <cpe>cpe:/a:oracle:oracle_client</cpe>
    </suppress>
    <suppress base="true">
        <notes><![CDATA[
        false positive per issue #777
        ]]></notes>
        <gav regex="true">^org\.glassfish\.jersey\.ext:jersey-metainf-services:.*$</gav>
        <cpe>cpe:/a:services_project:services:</cpe>
    </suppress>
    <suppress base="true">
        <notes><![CDATA[
        file name: smiley-http-proxy-servlet-1.7.jar
        ]]></notes>
        <gav regex="true">^org\.mitre\.dsmiley\.httpproxy:smiley-http-proxy-servlet:.*$</gav>
        <cpe>cpe:/a:shttp:shttp</cpe>
    </suppress>
    <suppress base="true">
        <notes><![CDATA[
        This CVE is disputed by the vendor and is not considered an issue.
        ]]></notes>
        <filePath regex="true">.*</filePath>
        <cve>CVE-2007-6059</cve>
    </suppress>
    <suppress base="true">
        <notes><![CDATA[
            These CVEs only affect jackson-dataformat-xml. See issue #517, #751, and #792.
      ]]></notes>
        <gav regex="true">(org\.codehaus\.jackson|com\.fasterxml\.jackson\.(core|module|datatype|jaxrs)):jackson.*</gav>
        <cve>CVE-2016-3720</cve>
        <cve>CVE-2016-7051</cve>
    </suppress>
    <suppress base="true">
        <notes><![CDATA[
        FP per #1344
        ]]></notes>
        <gav regex="true">^com\.github\.docker-java:docker-java:.*$</gav>
        <cve>CVE-2017-7297</cve>
    </suppress>
    <suppress base="true">
        <notes><![CDATA[
        jackson-dataformat-avro/cbor/ion/protobuf/smile are cpe:/a:fasterxml:jackson-dataformat-binary
   ]]></notes>
        <packageUrl regex="true">^pkg:maven/com\.fasterxml\.jackson\.dataformat/jackson\-dataformat\-(ion|cbor|avro|protobuf|smile)@.*$</packageUrl>
        <cpe>cpe:/a:fasterxml:jackson-dataformat-xml</cpe>
    </suppress>
    <suppress base="true">
        <notes><![CDATA[
           These only apply to the jackson-dataformat-cbor sub-module
   ]]></notes>
        <packageUrl regex="true">^pkg:maven/com\.fasterxml\.jackson\.dataformat/jackson\-dataformat(?!\-cbor).*@.*$</packageUrl>
        <cve>CVE-2020-28491</cve>
    </suppress>
    <suppress base="true">
        <notes><![CDATA[
            These CVE only affects jackson-dataformat-xml. See issue #517.
        ]]></notes>
        <gav regex="true">com\.fasterxml\.jackson\.dataformat:jackson(?!\-dataformat\-xml).*</gav>
        <cve>CVE-2016-3720</cve>
        <cve>CVE-2016-7051</cve>
    </suppress>
    <suppress base="true">
        <notes><![CDATA[
        False positives per issue #642
        ]]></notes>
        <gav regex="true">^org\.springframework\.boot:spring-boot.*$</gav>
        <cpe>cpe:/a:pivotal_software:spring_framework</cpe>
        <cpe>cpe:/a:pivotal:spring_framework</cpe>
        <cpe>cpe:/a:vmware:springsource_spring_framework</cpe>
    </suppress>
    <suppress base="true">
        <notes><![CDATA[
        False positives per issue #1720
        ]]></notes>
        <packageUrl regex="true">^pkg:maven/org\.springframework\.boot/spring\-boot\-starter\-batch@.*$</packageUrl>
        <cpe>cpe:/a:pivotal_software:spring_batch</cpe>
    </suppress>
    <suppress base="true">
        <notes><![CDATA[
        False positives per issue #642
        ]]></notes>
        <gav regex="true">^org\.springframework:spring-context:.*$</gav>
        <cpe>cpe:/a:context_project:context</cpe>
    </suppress>
    <suppress base="true">
        <notes><![CDATA[
        False positives per issue #2873
        ]]></notes>
        <packageUrl regex="true">^pkg:npm/faye\-websocket@.*$</packageUrl>
        <cpe>cpe:/a:faye_project:faye</cpe>
    </suppress>
    <suppress base="true">
        <notes><![CDATA[
        Node.js false positives per issues #512 and #510
        ]]></notes>
        <filePath regex="true">.*package\.json$</filePath>
        <cpe>cpe:/a:file_project:file</cpe>
        <cpe>cpe:/a:file:file</cpe>
        <cpe>cpe:/a:shim:shim</cpe>
        <cpe>cpe:/a:shim_project:shim</cpe>
    </suppress>
    <suppress base="true">
        <notes><![CDATA[
       False positives on python.
       ]]></notes>
        <filePath regex="true">.*__init__\.py$</filePath>
        <cpe>cpe:/a:shim:shim</cpe>
        <cpe>cpe:/a:python:python</cpe>
    </suppress>
    <suppress base="true">
        <notes><![CDATA[
       False positives per #1314.
       ]]></notes>
        <filePath regex="true">.*PKG-INFO$</filePath>
        <cpe>cpe:/a:nodejs:nodejs</cpe>
        <cpe>cpe:/a:nodejs:node.js</cpe>
    </suppress>
    <suppress base="true">
        <notes><![CDATA[
        checkpoint firewall is not at the application layer.
        ]]></notes>
        <filePath regex="true">.*</filePath>
        <cpe>cpe:/a:checkpoint:check_point</cpe>
    </suppress>
    <suppress base="true">
        <notes><![CDATA[
       Bouncy Castle Time Stamp Protocol is not related to openpgp.
       ]]></notes>
        <gav regex="true">^org\.bouncycastle:bctsp.*$</gav>
        <cpe>cpe:/a:openpgp:openpgp</cpe>
        <cpe>cpe:/a:pgp:openpgp</cpe>
        <cpe>cpe:/a:pgp:pgp</cpe>
    </suppress>
    <suppress base="true">
        <notes><![CDATA[
       Apache XML Graphics is used by Batik - but should not be identified as batik.
       ]]></notes>
        <gav regex="true">^org\.apache\.xmlgraphics:xmlgraphics-commons:.*$</gav>
        <cpe>cpe:/a:apache:batik</cpe>
    </suppress>
    <suppress base="true">
        <notes><![CDATA[
        False positive suppression per issue #664 for JJWT - A Java and Android JSON Web Token library
        ]]></notes>
        <gav regex="true">^io\.jsonwebtoken:jjwt:.*$</gav>
        <cpe>cpe:/a:sonatype:nexus</cpe>
    </suppress>
    <suppress base="true">
        <notes><![CDATA[
        FP per #2151
        ]]></notes>
        <packageUrl regex="true">^pkg:maven/io\.vertx/vertx\-auth\-common@.*$</packageUrl>
        <cpe>cpe:/a:sonatype:nexus</cpe>
    </suppress>
    <suppress base="true">
        <notes><![CDATA[
        False positive suppresion per issue #679 - jcore is a php wbe cms.
        ]]></notes>
        <gav regex="true">^org\.apache\.james:apache-mime4j-core:.*$</gav>
        <cpe>cpe:/a:jcore:jcore</cpe>
    </suppress>
    <suppress base="true">
        <notes><![CDATA[
        False positive
        ]]></notes>
        <gav regex="true">^javax\.servlet:servlet-api:.*$</gav>
        <cpe>cpe:/a:sun:one_application_server</cpe>
    </suppress>
    <suppress base="true">
        <notes><![CDATA[
        False positives per issue #684.
        ]]></notes>
        <gav regex="true">^org\.apache\.tomcat\.embed:tomcat-embed.*$</gav>
        <cve>CVE-2017-6056</cve>
        <cve>CVE-2016-6325</cve>
        <cve>CVE-2016-5425</cve>
    </suppress>
    <suppress base="true">
        <notes><![CDATA[
        False positive per issue #691
        ]]></notes>
        <gav regex="true">^org\.springframework\.boot:spring-boot-starter-data-jpa:.*$</gav>
        <cve>CVE-2016-6652</cve>
    </suppress>
    <suppress base="true">
        <notes><![CDATA[
        False positive per issue #699
        ]]></notes>
        <gav regex="true">^com\.splunk:splunk:.*$</gav>
        <cpe>cpe:/a:splunk:splunk</cpe>
    </suppress>
    <suppress base="true">
        <notes><![CDATA[
        False positive per issue #713
        ]]></notes>
        <gav regex="true">^org\.openid4java:openid4java:.*$</gav>
        <cpe>cpe:/a:openid:openid</cpe>
        <cpe>cpe:/a:openid:openid4java</cpe>
    </suppress>
    <suppress base="true">
        <notes><![CDATA[
        False positive per issue #700
        ]]></notes>
        <gav regex="true">^org\.springframework\.cloud:spring-cloud-netflix-core:.*$</gav>
        <cpe>cpe:/a:pivotal:spring_framework</cpe>
        <cpe>cpe:/a:pivotal_software:spring_framework</cpe>
    </suppress>
    <suppress base="true">
        <notes><![CDATA[
        False positive per issue #700 and #3579
        ]]></notes>
        <gav regex="true">^org\.springframework\.cloud:spring-cloud-.*$</gav>
        <cpe>cpe:/a:pivotal:spring_framework</cpe>
        <cpe>cpe:/a:pivotal_software:spring_framework</cpe>
        <cpe>cpe:/a:context_project:context</cpe>
        <cpe>cpe:/a:pivotal_software:spring_batch</cpe>
    </suppress>
    <suppress base="true">
        <notes><![CDATA[
        False Positive per issue #746
        ]]></notes>
        <gav regex="true">^com\.artofsolving:jodconverter:.*$</gav>
        <cpe>cpe:/a:openoffice:openoffice.org</cpe>
        <cpe>cpe:/a:openoffice:openoffice</cpe>
    </suppress>
    <suppress base="true">
        <notes><![CDATA[
        False Positive per issue #743
        ]]></notes>
        <gav regex="true">^org\.xerial:sqlite-jdbc:.*$</gav>
        <cve>CVE-2015-3717</cve>
    </suppress>
    <suppress base="true">
        <notes><![CDATA[
        newrelic-agent false positives due to the instrumentation package (see issue #781)
        ]]></notes>
        <filePath regex="true">.*newrelic-?agent.*\.jar[\\\/]instrumentation.*\.jar</filePath>
        <cpe regex="true">.*</cpe>
    </suppress>
    <suppress base="true">
        <notes><![CDATA[
        False Positices per issue #823
        ]]></notes>
        <gav regex="true">^io\.swagger:.*$</gav>
        <cpe>cpe:/a:sonatype:nexus</cpe>
    </suppress>
    <suppress base="true">
        <notes><![CDATA[
        False positive per issue #838
        ]]></notes>
        <gav regex="true">^org\.springframework\.boot:.*$</gav>
        <cpe>cpe:/a:pivotal_software:spring_data_jpa</cpe>
    </suppress>
    <suppress base="true">
        <notes><![CDATA[
        False positive per issue #851 and #1073
        ]]></notes>
        <gav regex="true">^com\.ibm\.icu:icu4j:.*$</gav>
        <cpe regex="true">cpe:/a:icu[_-]project:international[_-]components[_-]for[_-]unicode:.*</cpe>
    </suppress>
    <suppress base="true">
        <notes><![CDATA[
        False positive per issue #854
        ]]></notes>
        <gav regex="true">^com\.vaadin\.external\.google:android-json:.*$</gav>
        <cpe>cpe:/a:google:android</cpe>
    </suppress>
    <suppress base="true">
        <notes><![CDATA[
        json library is not glassfish server.
        ]]></notes>
        <gav regex="true">^org\.glassfish:javax\.json:.*$</gav>
        <cpe>cpe:/a:oracle:glassfish</cpe>
    </suppress>
    <suppress base="true">
        <notes><![CDATA[
        file name: activerecord-oracle_enhanced-adapter-1.1.7.gemspec
        ]]></notes>
        <filePath regex="true">.*activerecord.*oracle.*\.gemspec</filePath>
        <cpe>cpe:/a:ruby-i18n:i18n</cpe>
        <cpe>cpe:/a:mikel_lindsaar:mail</cpe>
        <cpe>cpe:/a:rest-client_project:rest-client</cpe>
    </suppress>
    <suppress base="true">
        <notes><![CDATA[
        false positives per issue #915
        ]]></notes>
        <gav regex="true">^net\.thisptr:jackson-jq:.*$</gav>
        <cpe>cpe:/a:jq_project:jq</cpe>
        <cpe>cpe:/a:id:id-software</cpe>
    </suppress>
    <suppress base="true">
        <notes><![CDATA[
        false positives per issue #915
        ]]></notes>
        <gav regex="true">^org\.jruby\.jcodings:jcodings:.*$</gav>
        <cpe>cpe:/a:jruby:jruby</cpe>
    </suppress>
    <suppress base="true">
        <notes><![CDATA[
        false positives per issue #915
        ]]></notes>
        <gav regex="true">^org\.jruby\.joni:joni:.*$</gav>
        <cpe>cpe:/a:jruby:jruby</cpe>
    </suppress>
    <suppress base="true">
        <notes><![CDATA[
        false positives per issue #915 and #3268
        xjc-utils is a sub-project of cxf and would get its own CPE assigned just like CXF Fediz subproject for e.g. CVE-2018-8038
        ]]></notes>
        <gav regex="true">^org\.apache\.cxf\.xjc-utils:.*:.*$</gav>
        <cpe>cpe:/a:apache:cxf</cpe>
    </suppress> 
    <suppress base="true">
        <notes><![CDATA[
            false positives per issue #3820
        xjc-utils is a sub-project of cxf and would get its own CPE assigned just like CXF Fediz subproject for e.g. CVE-2018-8038
        besides the org.apache.xjc-utils groupId also the org.apache.cxf.xjcplugins groupId is part of this repository
        ]]></notes>
        <gav regex="true">^org\.apache\.cxf\.xjcplugins:.*:.*$</gav>
        <cpe>cpe:/a:apache:cxf</cpe>
    </suppress>
    <suppress base="true">
        <notes><![CDATA[
        false positives per issue #915
        ]]></notes>
        <gav regex="true">^javax\.validation:validation-api:.*$</gav>
        <cpe>cpe:/a:bean_project:bean</cpe>
    </suppress>
    <suppress base="true">
        <notes><![CDATA[
        false positive per issue #914
        ]]></notes>
        <gav regex="true">^org\.apache\.struts\.xwork:xwork-core:.*$</gav>
        <cpe>cpe:/a:apache:struts</cpe>
    </suppress>
    <!--suppress base="true">
        <notes><![CDATA[
        This was added to a broader suppression.
        
        false positive per issue #908
        ]]></notes>
        <gav regex="true">^com\.unboundid:unboundid-ldapsdk:.*$</gav>
        <cpe>cpe:/a:ldap_project:ldap</cpe>
    </suppress-->
    <suppress base="true">
        <notes><![CDATA[
        spring-session has a different version numbering than spring-core. See #1399
        ]]></notes>
        <gav regex="true">^org\.springframework\.session:spring-session-(core|data-).*$</gav>
        <cpe>cpe:/a:pivotal:spring_framework</cpe>
        <cpe>cpe:/a:pivotal_software:spring_framework</cpe>
        <cpe>cpe:/a:pivotal_software:spring_security</cpe>
    </suppress>
    <suppress base="true">
        <notes><![CDATA[
        spring-boot-starter-security is not the same as spring-security, See #1975
        ]]></notes>
        <gav regex="true">^org\.springframework\.boot:spring-boot-starter-security:.*$</gav>
        <cpe>cpe:/a:pivotal_software:spring_security</cpe>
    </suppress>
    <suppress base="true">
        <notes><![CDATA[
        FP per #1398
        ]]></notes>
        <gav regex="true">^net\.lingala\.zip4j:zip4j:.*$</gav>
        <cpe>cpe:/a:zip_project:zip</cpe>
    </suppress>
    <suppress base="true">
        <notes><![CDATA[
        FP per #1398
        ]]></notes>
        <gav regex="true">^net\.java\.truevfs:truevfs-comp-zip:.*$</gav>
        <cpe>cpe:/a:zip_project:zip</cpe>
    </suppress>
    <suppress base="true">
        <notes><![CDATA[
        FP per #1398
        ]]></notes>
        <gav regex="true">^net\.java\.truevfs:truevfs-driver-zip:.*$</gav>
        <cpe>cpe:/a:zip_project:zip</cpe>
    </suppress>
    <suppress base="true">
        <notes><![CDATA[
        FP per #1424
        ]]></notes>
        <gav regex="true">^stax:stax-api:.*$</gav>
        <cpe>cpe:/a:st_project:st</cpe>
    </suppress>
    <suppress base="true">
        <notes><![CDATA[
        false positive per issue #894
        ]]></notes>
        <gav regex="true">^org\.apache\.pdfbox:fontbox:.*$</gav>
        <cpe>cpe:/a:font_project:font</cpe>
    </suppress>
    <suppress base="true">
        <notes><![CDATA[
        false positive per issue #1093
        ]]></notes>
        <gav regex="true">^com\.itextpdf:font-asian:.*$</gav>
        <cpe>cpe:/a:font_project:font</cpe>
    </suppress>
    <suppress base="true">
        <notes><![CDATA[
        false positive per issue #859
        ]]></notes>
        <gav regex="true">^org\.kohsuke:github-api:.*$</gav>
        <cpe>cpe:/a:hub_project:hub</cpe>
    </suppress>
    <suppress base="true">
        <notes><![CDATA[
        file name: hystrix-rx-netty-metrics-stream-1.5.12.jar
        ]]></notes>
        <gav regex="true">^com\.netflix\.hystrix:hystrix-rx-netty-metrics-stream:.*$</gav>
        <cpe regex="true">^cpe:/a:netty(_project)?:netty.*$</cpe>
    </suppress>
    <suppress base="true">
        <notes><![CDATA[
        False positive per issue #1068
        ]]></notes>
        <gav regex="true">^org\.asynchttpclient:netty-codec-dns:.*$</gav>
        <cpe>cpe:/a:dns-sync_project:dns-sync</cpe>
    </suppress>
    <suppress base="true">
        <notes><![CDATA[
        False positive per issue #1068
        ]]></notes>
        <gav regex="true">^org\.asynchttpclient:async-http-client-netty-utils:.*$</gav>
        <cpe>cpe:/a:async-http-client_project:async-http-client</cpe>
        <cpe>cpe:/a:asynchttpclient_project:async-http-client</cpe>
    </suppress>
    <suppress base="true">
        <notes><![CDATA[
        False positive per issue #1068
        ]]></notes>   
        <gav regex="true">^org\.asynchttpclient:netty-resolver-dns:.*$</gav>
        <cpe>cpe:/a:dns-sync_project:dns-sync</cpe>
    </suppress>
    <suppress base="true">
        <notes><![CDATA[
        False positive per issue #1068
        ]]></notes>
        <gav regex="true">^(?!(io\.netty|org\.jboss\.netty)).*:.*netty.*$</gav>
        <cpe regex="true">^cpe:/a:netty(_project)?:netty.*$</cpe>
    </suppress>
    <suppress base="true">
        <notes><![CDATA[
        file name: cassandra-thrift-1.2.11.jar
        ]]></notes>
        <gav regex="true">^org\.apache\.cassandra:cassandra-thrift:.*$</gav>
        <cpe>cpe:/a:apache:thrift</cpe>
        <cpe>cpe:/a:apache:cassandra</cpe>
    </suppress>
    <suppress base="true">
        <notes><![CDATA[
        file name: xbean-bundleutils-3.11.1.jar
        ]]></notes>
        <gav regex="true">^org\.apache\.xbean:xbean-bundleutils:.*$</gav>
        <cpe>cpe:/a:apache:geronimo</cpe>
    </suppress>
    <suppress base="true">
        <notes><![CDATA[
        file name: xbean-finder-3.11.1.jar
        ]]></notes>
        <gav regex="true">^org\.apache\.xbean:xbean-finder:.*$</gav>
        <cpe>cpe:/a:finder_project:finder</cpe>
    </suppress>
    <suppress base="true">
        <notes><![CDATA[
        file name: annotation-indexer-1.4.jar
        ]]></notes>
        <gav regex="true">^org\.jenkins-ci:annotation-indexer:.*$</gav>
        <cpe>cpe:/a:jenkins:jenkins</cpe>
    </suppress>
    <suppress base="true">
        <notes><![CDATA[
        false positive per issue #871
        ]]></notes>
        <gav regex="true">^org\.sonatype\..*$</gav>
        <cpe>cpe:/a:spice_project:spice</cpe>
    </suppress>
    <suppress base="true">
        <notes><![CDATA[
        file name: avro-1.4.0-cassandra-1.jar
        ]]></notes>
        <gav regex="true">^org\.apache\.cassandra\.deps:avro:.*$</gav>
        <cpe>cpe:/a:apache:cassandra</cpe>
    </suppress>
    <suppress base="true">
        <notes><![CDATA[
        file name: hystrix-request-servlet-1.5.12.jar
        ]]></notes>
        <gav regex="true">^com\.netflix\.hystrix:hystrix-request-servlet:.*$</gav>
        <cpe>cpe:/a:request_it:request_it</cpe>
    </suppress>
    <suppress base="true">
        <notes><![CDATA[
        file name: jersey-core-1.11.jar
        ]]></notes>
        <gav regex="true">^com\.sun\.jersey:jersey-core:.*$</gav>
        <cpe>cpe:/a:restful_web_services_project:restful_web_services</cpe>
    </suppress>
    <suppress base="true">
        <notes><![CDATA[
        file name: unboundid-ldapsdk-2.3.8.jar
        ]]></notes>
        <gav regex="true">^com\.unboundid:unboundid-ldapsdk:.*$</gav>
        <cpe>cpe:/a:id:id-software</cpe>
    </suppress>
    <suppress base="true">
        <notes><![CDATA[
        jaxb-xerces and jaxb-xerces2 are completely different dependencies.
        ]]></notes>
        <gav regex="true">^activesoap:jaxb-xercesImpl:[01].*$</gav>
        <cpe>cpe:/a:apache:xerces2_java</cpe>
    </suppress>
    <suppress base="true">
        <notes><![CDATA[
        jaxb-xerces and jaxb-xerces2 are completely different dependencies - the sha1
            is primarily for testing.
        ]]></notes>
        <sha1>73a51faadb407dccdbd77234e0d5a0a648665692</sha1>
        <cpe>cpe:/a:apache:xerces2_java</cpe>
    </suppress>
    <suppress base="true">
        <notes><![CDATA[
        FP per #2186
        ]]></notes>
        <packageUrl regex="true">^pkg:maven/com\.lightbend\.akka/akka\-stream\-alpakka\-xml_2\.12@.*$</packageUrl>
        <cpe>cpe:/a:akka:akka</cpe>
    </suppress>
    <suppress base="true">
        <notes><![CDATA[
        FP per #2651
        ]]></notes>
        <packageUrl regex="true">^pkg:maven/com\.vaadin/vaadin[^@]+testbench@.*$</packageUrl>
        <cpe>cpe:/a:vaadin:vaadin</cpe>
    </suppress>
    <suppress base="true">
        <notes><![CDATA[
        FP per #2191
        ]]></notes>
        <packageUrl regex="true">^pkg:maven/com\.vaadin\.(addon|external).*$</packageUrl>
        <cpe>cpe:/a:vaadin:vaadin</cpe>
    </suppress>
    <suppress base="true">
        <notes><![CDATA[
        FP per #2191
        ]]></notes>
        <packageUrl regex="true">^pkg:maven/com\.vaadin/.*(sass|flow|theme|mixin|style|widget).*$</packageUrl>
        <cpe>cpe:/a:vaadin:vaadin</cpe>
    </suppress>
    <suppress base="true">
        <notes><![CDATA[
        FP per #2191
        ]]></notes>
        <packageUrl regex="true">^pkg:maven/org\.webjars\.(bower|bowergithub|npm).*$</packageUrl>
        <cpe>cpe:/a:vaadin:vaadin</cpe>
    </suppress>
    <suppress base="true">
        <notes><![CDATA[
        FP per #2186
        ]]></notes>
        <packageUrl regex="true">^pkg:maven/com\.lightbend\.akka/akka\-stream\-alpakka\-xml_2\.12@.*$</packageUrl>
        <cpe>cpe:/a:lightbend:akka</cpe>
    </suppress>
    <suppress base="true">
        <notes><![CDATA[
        False positive per issue #965
        ]]></notes>
        <gav regex="true">^com\.typesafe\.play:play-akka-http-server_2\.\d+:.*$</gav>
        <cpe>cpe:/a:akka:akka</cpe>
        <cpe>cpe:/a:akka:http_server</cpe>
    </suppress>
    <suppress base="true">
        <notes><![CDATA[
        FP on sttp for http-client
        ]]></notes>
        <packageUrl regex="true">^pkg:maven/com\.softwaremill\.sttp.*$</packageUrl>
        <cpe>cpe:/a:async-http-client_project:async-http-client</cpe>
        <cpe>cpe:/a:asynchttpclient_project:async-http-client</cpe>
    </suppress>
    <suppress base="true">
        <notes><![CDATA[
        False positive per issue #1275
        ]]></notes>
        <gav regex="true">^com\.typesafe\.akka:akka-stream-kafka_2\.12:.*$</gav>
        <cpe>cpe:/a:akka:akka</cpe>
    </suppress>
    <suppress base="true">
        <notes><![CDATA[
        False positive per issue #1275
        ]]></notes>
        <gav regex="true">^com\.lightbend\.akka:akka-stream-alpakka-jms_2\.12:.*$</gav>
        <cpe>cpe:/a:akka:akka</cpe>
    </suppress>
    <suppress base="true">
        <notes><![CDATA[
        False positive per issue #1180
        ]]></notes>
        <gav regex="true">^com\.typesafe\.akka:akka-persistence-cassandra:.*$</gav>
        <cpe>cpe:/a:akka:akka</cpe>
    </suppress>
    <suppress base="true">
        <notes><![CDATA[
        Fp per #2995
        ]]></notes>
        <packageUrl regex="true">^pkg:maven/io\.opencensus/opencensus\-contrib\-grpc\-util@.*$</packageUrl>
        <cpe>cpe:/a:grpc:grpc</cpe>
    </suppress>
    <suppress base="true">
        <notes><![CDATA[
        False positive per issue #1259 and #2991
        ]]></notes>
        <gav regex="true">^com\.google\.api\.grpc:proto-.*$</gav>
        <cpe>cpe:/a:grpc:grpc</cpe>
    </suppress>
    <suppress base="true">
        <notes><![CDATA[
        FP per issue #942
        ]]></notes>
        <gav regex="true">^org\.apache\.chemistry\.opencmis:chemistry-opencmis.*$</gav>
        <cpe>cpe:/a:apache:apache_http_server</cpe>
        <cpe>cpe:/a:apache:http_server</cpe>
    </suppress>
    <suppress base="true">
        <notes><![CDATA[
        FP per issue #1654
        ]]></notes>
        <packageUrl regex="true">^pkg:maven/org\.apache\.directory\.server/apacheds.*$</packageUrl>
        <cpe>cpe:/a:apache:http_server</cpe>
    </suppress>
    <suppress base="true">
        <notes><![CDATA[
        FP per issue #942
        ]]></notes>
        <gav regex="true">^org\.alfresco\.cmis\.client:alfresco-opencmis-extension:.*$</gav>
        <cpe>cpe:/a:alfresco:alfresco</cpe>
    </suppress>
    <suppress base="true">
        <notes><![CDATA[
        FP per issue #944 - just suppressing the single CVE instead of the entire match
            as a future CVE could be meaningful to this library.
        ]]></notes>   
        <gav regex="true">^com\.evernote:evernote-api:.*$</gav>
        <cve>CVE-2016-4900</cve>
    </suppress>
    <suppress base="true">
        <notes><![CDATA[
        FP per issue #951
        ]]></notes>
        <gav regex="true">^org\.apache\.portals\.pluto:pluto-portal-driver:.*$</gav>
        <cpe>cpe:/a:in-portal:in-portal</cpe>
    </suppress>
    <suppress base="true">
        <notes><![CDATA[
        FP on ldap studio
        ]]></notes>
        <gav regex="true">^org\.apache\.directory\.api:api-ldap.*$</gav>
        <cpe>cpe:/a:apache:apache_ldap_studio</cpe>
    </suppress>
    <suppress base="true">
        <notes><![CDATA[
        FP per issue #1003
        ]]></notes>   
        <gav regex="true">^org\.mapstruct:mapstruct:.*$</gav>
        <cpe>cpe:/a:bean_project:bean</cpe>
    </suppress>
    <suppress base="true">
        <notes><![CDATA[
        FP per issue #1004 - ldap.java is not in the JAR.
        ]]></notes>
        <gav regex="true">^org\.codehaus\.groovy:groovy:.*$</gav>
        <cve>CVE-2016-6497</cve>
    </suppress>
    <suppress base="true">
        <notes><![CDATA[
        FP per issue #1010 - ldap.java is not in the JAR.
        ]]></notes>
        <gav regex="true">^org\.codehaus\.groovy:groovy-all:.*$</gav>
        <cve>CVE-2016-6497</cve>
    </suppress>
    <!--suppress base="true">
        <notes><![CDATA[
        FP per issue #997 - actual fix was in DependencyVersionUtils
        ]]></notes>
        <gav regex="true">^com\.typesafe\.play:play-netty-utils:.*$</gav>
        <cpe>cpe:/a:playframework:play_framework</cpe>
    </suppress-->
    <suppress base="true">
        <notes><![CDATA[
        FP per #987
        ]]></notes>
        <gav regex="true">^org\.apache\.tomcat:tomcat-annotations-api:.*$</gav>
        <cpe>cpe:/a:apache:tomcat</cpe>
        <cpe>cpe:/a:apache_tomcat:apache_tomcat</cpe>
        <cpe>cpe:/a:apache_software_foundation:tomcat</cpe>
    </suppress>    
    <suppress base="true">
        <notes><![CDATA[
        general FP cleanup
        ]]></notes>
        <filePath regex="true">.*winstone-?(\d*\.?){0,3}\.jar</filePath>
        <cpe>cpe:/a:jetty:jetty</cpe>
        <cpe>cpe:/a:eclipse:jetty</cpe>
    </suppress>
    <suppress base="true">
        <notes><![CDATA[
        general FP cleanup
        ]]></notes>
        <gav regex="true">^org\.apache\.maven\.wagon:wagon-webdav-jackrabbit:.*$</gav>
        <cpe>cpe:/a:apache:jackrabbit</cpe>
    </suppress>
    <suppress base="true">
        <notes><![CDATA[
        general FP cleanup
        ]]></notes>
        <gav regex="true">^org\.apache\.xbean:xbean-reflect:.*$</gav>
        <cpe>cpe:/a:apache:geronimo</cpe>
    </suppress>
    <suppress base="true">
        <notes><![CDATA[
        FP per #1652
        ]]></notes>
        <packageUrl regex="true">^pkg:maven/org\.apache\.aries\.transaction/org\.apache\.aries\.transaction\.manager@.*$</packageUrl>
        <cpe>cpe:/a:apache:geronimo</cpe>
    </suppress>
    <suppress base="true">
        <notes><![CDATA[
        general FP cleanup
        ]]></notes>
        <gav regex="true">^org\.eclipse\.jetty\.orbit:javax\.annotation:.*$</gav>
        <cpe>cpe:/a:eclipse:jetty</cpe>
        <cpe>cpe:/a:jetty:jetty</cpe>
    </suppress>
    <suppress base="true">
        <notes><![CDATA[
        general FP cleanup
        ]]></notes>
        <gav regex="true">^org\.eclipse\.jetty\.websocket:websocket-api:.*$</gav>
        <cpe>cpe:/a:eclipse:jetty</cpe>
        <cpe>cpe:/a:jetty:jetty</cpe>
    </suppress>
    <suppress base="true">
        <notes><![CDATA[
        general FP cleanup: com.amazonaws is a drupal project
        ]]></notes>
        <gav regex="true">^com\.amazonaws:jmespath-java:.*$</gav>
        <cpe>cpe:/a:amazon_aws_project:amazon_aws</cpe>
    </suppress>
    <suppress base="true">
        <notes><![CDATA[
        False positive per #1642
        ]]></notes>
        <gav regex="true">^org\.apache\.curator:curator-recipes:.*$</gav>
        <cpe>cpe:/a:apache:zookeeper</cpe>
    </suppress>
    <suppress base="true">
        <notes><![CDATA[
        False positive per #2912
        ]]></notes>
        <packageUrl regex="true">^pkg:maven/org\.linguafranca\.pwdb/database@.*$</packageUrl>
        <cpe>cpe:/a:keepass:keepass</cpe>
    </suppress>
    <suppress base="true">
        <notes><![CDATA[
        False positive per #2912
        ]]></notes>
        <packageUrl regex="true">^pkg:maven/org\.linguafranca\.pwdb/KeePass.*$</packageUrl>
        <cpe>cpe:/a:keepass:keepass</cpe>
    </suppress>
    <suppress base="true">
        <notes><![CDATA[
        False positive per #2907
        ]]></notes>
        <packageUrl regex="true">^pkg:maven/javax\.enterprise/cdi\-api@.*$</packageUrl>
        <cve>CVE-2014-8122</cve>
    </suppress>
    <suppress base="true">
        <notes><![CDATA[
        FP per #2248
        ]]></notes>
        <packageUrl regex="true">^pkg:maven/org\.apache\.zookeeper/zookeeper@.*$</packageUrl>
        <cpe>cpe:/a:apache:hadoop</cpe>
    </suppress>
    <suppress base="true">
        <notes><![CDATA[
        FP per #2650
        ]]></notes>
        <packageUrl regex="true">^pkg:maven/org\.sonatype\.nexus\.plugins/nexus\-restore\-helm@.*$</packageUrl>
        <cpe>cpe:/a:sonatype:nexus</cpe>
    </suppress>
    <suppress base="true">
        <notes><![CDATA[
        FP per #2256
        ]]></notes>
        <packageUrl regex="true">^pkg:maven/io\.vertx.*$</packageUrl>
        <cpe>cpe:/a:sonatype:nexus</cpe>
    </suppress>
    <suppress base="true">
        <notes><![CDATA[
        general FP cleanup: apache_test CPE is referencing Perl code.
        ]]></notes>
        <gav regex="true">^org\.apache\.ant:ant-testutil:.*$</gav>
        <cpe>cpe:/a:apache:apache_test</cpe>
    </suppress>
    <suppress base="true">
        <notes><![CDATA[
        general FP cleanup: CPE is for git, not the git provider
        ]]></notes>
        <gav regex="true">^org\.apache\.maven\.scm:maven-scm-provider-git-commons:.*$</gav>
        <cpe>cpe:/a:git-scm:git</cpe>
    </suppress>
    <suppress base="true">
        <notes><![CDATA[
        general FP cleanup
        ]]></notes>
        <gav regex="true">^org\.eclipse\.jetty\.orbit:org\.apache\.taglibs\.standard\.glassfish:.*$</gav>
        <cpe>cpe:/a:jetty:jetty</cpe>
        <cpe>cpe:/a:eclipse:jetty</cpe>
    </suppress>
    <suppress base="true">
        <notes><![CDATA[
        general FP cleanup
        ]]></notes>
        <gav regex="true">^org\.eclipse\.jetty\.orbit:com\.sun\.el:.*$</gav>
        <cpe>cpe:/a:jetty:jetty</cpe>
        <cpe>cpe:/a:eclipse:jetty</cpe>
    </suppress>
    <suppress base="true">
        <notes><![CDATA[
        general FP cleanup: client vs. server mismatch
        ]]></notes>
        <gav regex="true">^org\.samba\.jcifs:jcifs:.*$</gav>
        <cpe>cpe:/a:samba:samba</cpe>
    </suppress>
    <suppress base="true">
        <notes><![CDATA[
        general FP cleanup
        ]]></notes>
        <gav regex="true">^org\.codehaus\.plexus:plexus-utils:.*$</gav>
        <cpe>cpe:/a:spice_project:spice</cpe>
    </suppress>
    <suppress base="true">
        <notes><![CDATA[
        FP #1064
        ]]></notes>
        <gav regex="true">^org\.projectlombok:lombok:.*$</gav>
        <cpe>cpe:/a:spice_project:spice</cpe>
    </suppress>
    <suppress base="true">
        <notes><![CDATA[
        webjars are not npm, #1179
        ]]></notes>
        <gav regex="true">^org\.webjars\.npm:.*$</gav>
        <cpe>cpe:/a:npm:npm</cpe>
    </suppress>
    <suppress base="true">
        <notes><![CDATA[
        spring boot mongo FP per issue #1067
        ]]></notes>
        <gav regex="true">^org\.springframework\.boot:spring-boot-starter-data-mongodb:.*$</gav>
        <cpe>cpe:/a:mongodb:mongodb</cpe>
    </suppress>
    <suppress base="true">
        <notes><![CDATA[
        file name: spring-boot-starter-amqp-2.5.0.jar
        ]]></notes>
        <packageUrl regex="true">^pkg:maven/org\.springframework\.boot/spring\-boot\-starter\-amqp@.*$</packageUrl>
        <cpe>cpe:/a:pivotal_software:rabbitmq</cpe>
        <cpe>cpe:/a:pivotal_software:spring_boot</cpe>
        <cpe>cpe:/a:vmware:rabbitmq</cpe>
    </suppress>
    <suppress base="true">
        <notes><![CDATA[
       spring ldap cleanup per issue #1060
       ]]></notes>
        <gav regex="true">^org\.springframework\.ldap:spring-ldap-core:.*$</gav>
        <cpe>cpe:/a:net-ldap_project:net-ldap</cpe>
        <cpe>cpe:/a:pivotal_software:spring_framework</cpe>
        <cpe>cpe:/a:pivotal:spring_framework</cpe>
    </suppress>
    <suppress base="true">
        <notes><![CDATA[
        These affect core jackson-databind, not jackson-dataformat-xml. If a vulnerable
            version of databind is brought in as a transitive dependency of dataformat it
            will get flagged by itself. See issue #1150.
        ]]></notes>
        <gav regex="true">^com\.fasterxml\.jackson\.dataformat:.*$</gav>
        <cve>CVE-2018-7489</cve>
        <cve>CVE-2018-5968</cve>
    </suppress>

    <suppress base="true">
        <notes><![CDATA[
        FP per issue #3041
        ]]></notes>
        <packageUrl regex="true">^pkg:maven/mysql/mysql\-connector\-java@.*$</packageUrl>
        <cpe>cpe:/a:oracle:connector%2fj</cpe>
        <cpe>cpe:/a:oracle:jdbc</cpe>
    </suppress>
    <suppress base="true">
        <notes><![CDATA[
        FP per issue #952 - instead of suppressing the whole thing, we will just
            suppress specific CVE that are for the server
            Added additional CVE per #3509.
        ]]></notes>
        <gav regex="true">^(mysql:mysql-connector-java|org\.drizzle\.jdbc:drizzle-jdbc):.*$</gav>
        <cve>CVE-2017-15945</cve>
        <cve>CVE-2018-3081</cve>
        <cve>CVE-2018-3137</cve>
        <cve>CVE-2018-3145</cve>
        <cve>CVE-2018-3170</cve>
        <cve>CVE-2018-3182</cve>
        <cve>CVE-2018-3186</cve>
        <cve>CVE-2018-3195</cve>
        <cve>CVE-2018-3203</cve>
        <cve>CVE-2018-3212</cve>
        <cve>CVE-2018-3279</cve>
        <cve>CVE-2018-3286</cve>
        <cve>CVE-2018-3071</cve>
        <cve>CVE-2018-2759</cve>
        <cve>CVE-2017-3331</cve>
        <cve>CVE-2017-3452</cve>
        <cve>CVE-2007-6304</cve>
        <cve>CVE-2016-5442</cve>
        <cve>CVE-2014-6555</cve>
        <cve>CVE-2015-4861</cve>
        <cve>CVE-2013-3796</cve>
        <cve>CVE-2012-0553</cve>
        <cve>CVE-2016-0659</cve>
        <cve>CVE-2002-1923</cve>
        <cve>CVE-2012-0119</cve>
        <cve>CVE-2015-0508</cve>
        <cve>CVE-2016-8283</cve>
        <cve>CVE-2017-3463</cve>
        <cve>CVE-2016-6663</cve>
        <cve>CVE-2013-5881</cve>
        <cve>CVE-2015-2573</cve>
        <cve>CVE-2016-5436</cve>
        <cve>CVE-2002-1376</cve>
        <cve>CVE-2015-0432</cve>
        <cve>CVE-2005-2558</cve>
        <cve>CVE-2017-3308</cve>
        <cve>CVE-2014-0402</cve>
        <cve>CVE-2015-0499</cve>
        <cve>CVE-2009-0819</cve>
        <cve>CVE-2012-1757</cve>
        <cve>CVE-2010-3838</cve>
        <cve>CVE-2006-4031</cve>
        <cve>CVE-2012-3180</cve>
        <cve>CVE-2015-3152</cve>
        <cve>CVE-2014-0393</cve>
        <cve>CVE-2012-3163</cve>
        <cve>CVE-2016-0594</cve>
        <cve>CVE-2014-2450</cve>
        <cve>CVE-2014-0430</cve>
        <cve>CVE-2017-3457</cve>
        <cve>CVE-2015-2567</cve>
        <cve>CVE-2017-3319</cve>
        <cve>CVE-2015-4866</cve>
        <cve>CVE-2010-1621</cve>
        <cve>CVE-2015-0409</cve>
        <cve>CVE-2016-8288</cve>
        <cve>CVE-2014-6484</cve>
        <cve>CVE-2017-3243</cve>
        <cve>CVE-2016-5633</cve>
        <cve>CVE-2017-3468</cve>
        <cve>CVE-2012-2122</cve>
        <cve>CVE-2014-2444</cve>
        <cve>CVE-2016-0642</cve>
        <cve>CVE-2012-0882</cve>
        <cve>CVE-2012-0102</cve>
        <cve>CVE-2012-5614</cve>
        <cve>CVE-2013-1567</cve>
        <cve>CVE-2016-0504</cve>
        <cve>CVE-2017-3643</cve>
        <cve>CVE-2010-2008</cve>
        <cve>CVE-2016-0608</cve>
        <cve>CVE-2015-4756</cve>
        <cve>CVE-2017-10284</cve>
        <cve>CVE-2014-6495</cve>
        <cve>CVE-2013-5793</cve>
        <cve>CVE-2014-4233</cve>
        <cve>CVE-2010-3680</cve>
        <cve>CVE-2012-0493</cve>
        <cve>CVE-2001-1275</cve>
        <cve>CVE-2013-0385</cve>
        <cve>CVE-2016-0599</cve>
        <cve>CVE-2016-5627</cve>
        <cve>CVE-2012-0113</cve>
        <cve>CVE-2013-0368</cve>
        <cve>CVE-2014-2438</cve>
        <cve>CVE-2013-1511</cve>
        <cve>CVE-2014-6478</cve>
        <cve>CVE-2017-3637</cve>
        <cve>CVE-2004-0837</cve>
        <cve>CVE-2016-0653</cve>
        <cve>CVE-2010-1626</cve>
        <cve>CVE-2013-3810</cve>
        <cve>CVE-2015-2643</cve>
        <cve>CVE-2015-4767</cve>
        <cve>CVE-2017-3265</cve>
        <cve>CVE-2009-4019</cve>
        <cve>CVE-2014-6489</cve>
        <cve>CVE-2017-3302</cve>
        <cve>CVE-2012-0087</cve>
        <cve>CVE-2016-3477</cve>
        <cve>CVE-2017-3648</cve>
        <cve>CVE-2012-1697</cve>
        <cve>CVE-2012-0487</cve>
        <cve>CVE-2016-0647</cve>
        <cve>CVE-2015-4815</cve>
        <cve>CVE-2012-1734</cve>
        <cve>CVE-2013-3804</cve>
        <cve>CVE-2013-5807</cve>
        <cve>CVE-2008-7247</cve>
        <cve>CVE-2016-5441</cve>
        <cve>CVE-2007-6303</cve>
        <cve>CVE-2014-2494</cve>
        <cve>CVE-2017-3313</cve>
        <cve>CVE-2013-3795</cve>
        <cve>CVE-2014-4238</cve>
        <cve>CVE-2015-4826</cve>
        <cve>CVE-2016-0658</cve>
        <cve>CVE-2012-0118</cve>
        <cve>CVE-2015-0507</cve>
        <cve>CVE-2015-2648</cve>
        <cve>CVE-2006-7232</cve>
        <cve>CVE-2009-5026</cve>
        <cve>CVE-2017-3462</cve>
        <cve>CVE-2016-6662</cve>
        <cve>CVE-2016-2047</cve>
        <cve>CVE-2006-4227</cve>
        <cve>CVE-2014-0001</cve>
        <cve>CVE-2002-1375</cve>
        <cve>CVE-2015-0498</cve>
        <cve>CVE-2017-10365</cve>
        <cve>CVE-2014-0401</cve>
        <cve>CVE-2013-1544</cve>
        <cve>CVE-2006-1518</cve>
        <cve>CVE-2010-3679</cve>
        <cve>CVE-2012-1756</cve>
        <cve>CVE-2004-0628</cve>
        <cve>CVE-2017-10227</cve>
        <cve>CVE-2010-3837</cve>
        <cve>CVE-2013-3809</cve>
        <cve>CVE-2016-5584</cve>
        <cve>CVE-2008-4456</cve>
        <cve>CVE-2013-5891</cve>
        <cve>CVE-2015-4761</cve>
        <cve>CVE-2013-5770</cve>
        <cve>CVE-2017-3456</cve>
        <cve>CVE-2014-2432</cve>
        <cve>CVE-2015-2566</cve>
        <cve>CVE-2014-6559</cve>
        <cve>CVE-2012-0574</cve>
        <cve>CVE-2014-0412</cve>
        <cve>CVE-2013-1555</cve>
        <cve>CVE-2017-3318</cve>
        <cve>CVE-2015-2620</cve>
        <cve>CVE-2009-4030</cve>
        <cve>CVE-2016-8287</cve>
        <cve>CVE-2016-3471</cve>
        <cve>CVE-2007-2693</cve>
        <cve>CVE-2003-0150</cve>
        <cve>CVE-2012-3173</cve>
        <cve>CVE-2014-6520</cve>
        <cve>CVE-2017-10283</cve>
        <cve>CVE-2017-3467</cve>
        <cve>CVE-2014-0386</cve>
        <cve>CVE-2004-0388</cve>
        <cve>CVE-2004-2149</cve>
        <cve>CVE-2012-0101</cve>
        <cve>CVE-2012-5613</cve>
        <cve>CVE-2013-1566</cve>
        <cve>CVE-2013-2376</cve>
        <cve>CVE-2016-5632</cve>
        <cve>CVE-2016-0503</cve>
        <cve>CVE-2017-3329</cve>
        <cve>CVE-2016-0607</cve>
        <cve>CVE-2015-4913</cve>
        <cve>CVE-2017-3642</cve>
        <cve>CVE-2012-3156</cve>
        <cve>CVE-2015-4772</cve>
        <cve>CVE-2016-0641</cve>
        <cve>CVE-2017-10320</cve>
        <cve>CVE-2014-6494</cve>
        <cve>CVE-2007-2583</cve>
        <cve>CVE-2017-3653</cve>
        <cve>CVE-2012-0492</cve>
        <cve>CVE-2001-1274</cve>
        <cve>CVE-2012-0075</cve>
        <cve>CVE-2012-3167</cve>
        <cve>CVE-2017-3636</cve>
        <cve>CVE-2012-0112</cve>
        <cve>CVE-2013-0367</cve>
        <cve>CVE-2013-0384</cve>
        <cve>CVE-2016-0652</cve>
        <cve>CVE-2012-4414</cve>
        <cve>CVE-2017-10294</cve>
        <cve>CVE-2004-0957</cve>
        <cve>CVE-2004-0836</cve>
        <cve>CVE-2016-0598</cve>
        <cve>CVE-2012-1705</cve>
        <cve>CVE-2017-10314</cve>
        <cve>CVE-2016-8318</cve>
        <cve>CVE-2015-4766</cve>
        <cve>CVE-2016-5626</cve>
        <cve>CVE-2017-3599</cve>
        <cve>CVE-2016-5609</cve>
        <cve>CVE-2014-4260</cve>
        <cve>CVE-2015-0501</cve>
        <cve>CVE-2014-4243</cve>
        <cve>CVE-2013-3783</cve>
        <cve>CVE-2013-5786</cve>
        <cve>CVE-2016-0663</cve>
        <cve>CVE-2012-0540</cve>
        <cve>CVE-2012-1696</cve>
        <cve>CVE-2000-0045</cve>
        <cve>CVE-2006-0369</cve>
        <cve>CVE-2013-1521</cve>
        <cve>CVE-2016-3459</cve>
        <cve>CVE-2012-0486</cve>
        <cve>CVE-2016-0646</cve>
        <cve>CVE-2017-3647</cve>
        <cve>CVE-2017-10167</cve>
        <cve>CVE-2017-3450</cve>
        <cve>CVE-2016-5440</cve>
        <cve>CVE-2015-0382</cve>
        <cve>CVE-2017-3312</cve>
        <cve>CVE-2011-2262</cve>
        <cve>CVE-2013-3794</cve>
        <cve>CVE-2005-0004</cve>
        <cve>CVE-2001-1454</cve>
        <cve>CVE-2013-0389</cve>
        <cve>CVE-2016-0657</cve>
        <cve>CVE-2013-1532</cve>
        <cve>CVE-2002-1921</cve>
        <cve>CVE-2012-0117</cve>
        <cve>CVE-2015-0506</cve>
        <cve>CVE-2017-3258</cve>
        <cve>CVE-2017-3461</cve>
        <cve>CVE-2012-3150</cve>
        <cve>CVE-2003-0073</cve>
        <cve>CVE-2005-2573</cve>
        <cve>CVE-2014-6564</cve>
        <cve>CVE-2006-4226</cve>
        <cve>CVE-2002-1374</cve>
        <cve>CVE-2015-4870</cve>
        <cve>CVE-2005-0711</cve>
        <cve>CVE-2010-1850</cve>
        <cve>CVE-2006-1517</cve>
        <cve>CVE-2010-3678</cve>
        <cve>CVE-2013-1526</cve>
        <cve>CVE-2004-0627</cve>
        <cve>CVE-2016-0705</cve>
        <cve>CVE-2010-3836</cve>
        <cve>CVE-2016-3518</cve>
        <cve>CVE-2013-3808</cve>
        <cve>CVE-2016-0601</cve>
        <cve>CVE-2015-4836</cve>
        <cve>CVE-2015-2571</cve>
        <cve>CVE-2016-0668</cve>
        <cve>CVE-2012-5060</cve>
        <cve>CVE-2015-4819</cve>
        <cve>CVE-2013-2381</cve>
        <cve>CVE-2015-2582</cve>
        <cve>CVE-2017-3455</cve>
        <cve>CVE-2003-0780</cve>
        <cve>CVE-2014-2431</cve>
        <cve>CVE-2003-1331</cve>
        <cve>CVE-2015-4864</cve>
        <cve>CVE-2012-3144</cve>
        <cve>CVE-2017-3317</cve>
        <cve>CVE-2005-1636</cve>
        <cve>CVE-2015-0441</cve>
        <cve>CVE-2001-0407</cve>
        <cve>CVE-2016-8286</cve>
        <cve>CVE-2007-2692</cve>
        <cve>CVE-2003-1480</cve>
        <cve>CVE-2013-2392</cve>
        <cve>CVE-2017-3641</cve>
        <cve>CVE-2016-5631</cve>
        <cve>CVE-2012-1690</cve>
        <cve>CVE-2007-5646</cve>
        <cve>CVE-2013-2375</cve>
        <cve>CVE-2016-2105</cve>
        <cve>CVE-2007-5925</cve>
        <cve>CVE-2012-5612</cve>
        <cve>CVE-2016-0502</cve>
        <cve>CVE-2014-2442</cve>
        <cve>CVE-2015-4858</cve>
        <cve>CVE-2013-1548</cve>
        <cve>CVE-2016-0606</cve>
        <cve>CVE-2015-2576</cve>
        <cve>CVE-2014-4287</cve>
        <cve>CVE-2002-0969</cve>
        <cve>CVE-2016-0640</cve>
        <cve>CVE-2015-4737</cve>
        <cve>CVE-2015-4771</cve>
        <cve>CVE-2016-5439</cve>
        <cve>CVE-1999-1188</cve>
        <cve>CVE-2007-5970</cve>
        <cve>CVE-2014-6530</cve>
        <cve>CVE-2017-3652</cve>
        <cve>CVE-2008-3963</cve>
        <cve>CVE-2013-0383</cve>
        <cve>CVE-2012-3166</cve>
        <cve>CVE-2012-0491</cve>
        <cve>CVE-2014-4214</cve>
        <cve>CVE-2016-5625</cve>
        <cve>CVE-2014-0433</cve>
        <cve>CVE-2012-3149</cve>
        <cve>CVE-2014-2436</cve>
        <cve>CVE-2016-3501</cve>
        <cve>CVE-2012-0578</cve>
        <cve>CVE-2004-0956</cve>
        <cve>CVE-2004-0835</cve>
        <cve>CVE-2014-2419</cve>
        <cve>CVE-2017-3635</cve>
        <cve>CVE-2017-10155</cve>
        <cve>CVE-2015-0500</cve>
        <cve>CVE-2016-0651</cve>
        <cve>CVE-2010-1849</cve>
        <cve>CVE-2017-10313</cve>
        <cve>CVE-2017-10276</cve>
        <cve>CVE-2015-4802</cve>
        <cve>CVE-2015-2641</cve>
        <cve>CVE-2016-0597</cve>
        <cve>CVE-2016-3492</cve>
        <cve>CVE-2007-1420</cve>
        <cve>CVE-2012-3177</cve>
        <cve>CVE-2016-0662</cve>
        <cve>CVE-2017-3646</cve>
        <cve>CVE-2012-0485</cve>
        <cve>CVE-2015-0511</cve>
        <cve>CVE-2014-6507</cve>
        <cve>CVE-2000-0148</cve>
        <cve>CVE-2013-3802</cve>
        <cve>CVE-2014-0427</cve>
        <cve>CVE-2015-4830</cve>
        <cve>CVE-2017-3291</cve>
        <cve>CVE-2015-3194</cve>
        <cve>CVE-2008-2079</cve>
        <cve>CVE-2009-4028</cve>
        <cve>CVE-2016-3486</cve>
        <cve>CVE-2012-5383</cve>
        <cve>CVE-2013-3793</cve>
        <cve>CVE-2012-4452</cve>
        <cve>CVE-2017-3257</cve>
        <cve>CVE-2010-3683</cve>
        <cve>CVE-2001-1453</cve>
        <cve>CVE-2012-0496</cve>
        <cve>CVE-2004-0457</cve>
        <cve>CVE-2013-1531</cve>
        <cve>CVE-2012-0116</cve>
        <cve>CVE-2012-1689</cve>
        <cve>CVE-2016-0639</cve>
        <cve>CVE-2015-4807</cve>
        <cve>CVE-2015-0505</cve>
        <cve>CVE-2016-0656</cve>
        <cve>CVE-2015-0381</cve>
        <cve>CVE-2006-4380</cve>
        <cve>CVE-2017-3460</cve>
        <cve>CVE-2004-0381</cve>
        <cve>CVE-2005-2572</cve>
        <cve>CVE-2002-1373</cve>
        <cve>CVE-2017-3305</cve>
        <cve>CVE-2005-0710</cve>
        <cve>CVE-2016-0667</cve>
        <cve>CVE-2006-1516</cve>
        <cve>CVE-2010-3677</cve>
        <cve>CVE-2016-0546</cve>
        <cve>CVE-2016-0600</cve>
        <cve>CVE-2010-3835</cve>
        <cve>CVE-2013-3807</cve>
        <cve>CVE-2009-4484</cve>
        <cve>CVE-2012-3160</cve>
        <cve>CVE-2017-3454</cve>
        <cve>CVE-2013-1570</cve>
        <cve>CVE-2014-2430</cve>
        <cve>CVE-2016-5444</cve>
        <cve>CVE-2014-4258</cve>
        <cve>CVE-2012-0572</cve>
        <cve>CVE-2012-2750</cve>
        <cve>CVE-2013-3798</cve>
        <cve>CVE-2016-0611</cve>
        <cve>CVE-2016-3424</cve>
        <cve>CVE-2015-0423</cve>
        <cve>CVE-2007-2691</cve>
        <cve>CVE-2013-2391</cve>
        <cve>CVE-2014-6464</cve>
        <cve>CVE-2017-3465</cve>
        <cve>CVE-2013-0371</cve>
        <cve>CVE-2014-0384</cve>
        <cve>CVE-2015-2575</cve>
        <cve>CVE-2014-6568</cve>
        <cve>CVE-2012-0583</cve>
        <cve>CVE-2012-2102</cve>
        <cve>CVE-2012-5611</cve>
        <cve>CVE-2005-0799</cve>
        <cve>CVE-2016-5630</cve>
        <cve>CVE-2006-0903</cve>
        <cve>CVE-2016-0605</cve>
        <cve>CVE-2017-3640</cve>
        <cve>CVE-2016-3452</cve>
        <cve>CVE-2017-3251</cve>
        <cve>CVE-2017-3651</cve>
        <cve>CVE-2012-0490</cve>
        <cve>CVE-2013-5894</cve>
        <cve>CVE-2016-0596</cve>
        <cve>CVE-2017-3634</cve>
        <cve>CVE-2017-3459</cve>
        <cve>CVE-2001-1255</cve>
        <cve>CVE-2014-2435</cve>
        <cve>CVE-2016-0650</cve>
        <cve>CVE-2017-10379</cve>
        <cve>CVE-2016-0616</cve>
        <cve>CVE-2015-4905</cve>
        <cve>CVE-2012-1703</cve>
        <cve>CVE-2005-0709</cve>
        <cve>CVE-2010-1848</cve>
        <cve>CVE-2016-5624</cve>
        <cve>CVE-2002-1809</cve>
        <cve>CVE-2015-4792</cve>
        <cve>CVE-2016-8327</cve>
        <cve>CVE-2016-0661</cve>
        <cve>CVE-2014-6469</cve>
        <cve>CVE-2012-0484</cve>
        <cve>CVE-2017-10286</cve>
        <cve>CVE-2016-5635</cve>
        <cve>CVE-2000-0981</cve>
        <cve>CVE-2014-4207</cve>
        <cve>CVE-2013-3801</cve>
        <cve>CVE-2013-1502</cve>
        <cve>CVE-2015-0439</cve>
        <cve>CVE-2013-5767</cve>
        <cve>CVE-2016-3615</cve>
        <cve>CVE-2012-2749</cve>
        <cve>CVE-2013-5908</cve>
        <cve>CVE-2016-0644</cve>
        <cve>CVE-2015-2617</cve>
        <cve>CVE-2017-3645</cve>
        <cve>CVE-2017-10165</cve>
        <cve>CVE-2015-4879</cve>
        <cve>CVE-2008-4098</cve>
        <cve>CVE-2017-3273</cve>
        <cve>CVE-2014-6551</cve>
        <cve>CVE-2017-3256</cve>
        <cve>CVE-2010-3682</cve>
        <cve>CVE-2012-0495</cve>
        <cve>CVE-2016-0655</cve>
        <cve>CVE-2010-3840</cve>
        <cve>CVE-2016-5629</cve>
        <cve>CVE-2012-0115</cve>
        <cve>CVE-2012-1688</cve>
        <cve>CVE-2014-0437</cve>
        <cve>CVE-2013-3812</cve>
        <cve>CVE-2012-5627</cve>
        <cve>CVE-2017-3639</cve>
        <cve>CVE-2015-4769</cve>
        <cve>CVE-2015-0391</cve>
        <cve>CVE-2013-5860</cve>
        <cve>CVE-2015-4730</cve>
        <cve>CVE-2017-3600</cve>
        <cve>CVE-2015-0374</cve>
        <cve>CVE-2015-0411</cve>
        <cve>CVE-2016-0666</cve>
        <cve>CVE-2010-3676</cve>
        <cve>CVE-2012-0489</cve>
        <cve>CVE-2017-3529</cve>
        <cve>CVE-2010-3834</cve>
        <cve>CVE-2013-3806</cve>
        <cve>CVE-2016-8290</cve>
        <cve>CVE-2016-0649</cve>
        <cve>CVE-2015-2639</cve>
        <cve>CVE-2014-4274</cve>
        <cve>CVE-2017-3453</cve>
        <cve>CVE-2016-5443</cve>
        <cve>CVE-2009-2446</cve>
        <cve>CVE-2015-0385</cve>
        <cve>CVE-2006-2753</cve>
        <cve>CVE-2016-3440</cve>
        <cve>CVE-2013-1552</cve>
        <cve>CVE-2016-0610</cve>
        <cve>CVE-2015-4862</cve>
        <cve>CVE-2015-0405</cve>
        <cve>CVE-2016-8284</cve>
        <cve>CVE-2015-4890</cve>
        <cve>CVE-2014-6463</cve>
        <cve>CVE-2017-3464</cve>
        <cve>CVE-2016-6664</cve>
        <cve>CVE-2014-2440</cve>
        <cve>CVE-2014-6500</cve>
        <cve>CVE-2016-5612</cve>
        <cve>CVE-2017-10384</cve>
        <cve>CVE-2014-0420</cve>
        <cve>CVE-2015-4910</cve>
        <cve>CVE-2013-5882</cve>
        <cve>CVE-2015-4752</cve>
        <cve>CVE-2017-3309</cve>
        <cve>CVE-2016-5437</cve>
        <cve>CVE-2015-0433</cve>
        <cve>CVE-2015-2611</cve>
        <cve>CVE-2010-3839</cve>
        <cve>CVE-2006-3081</cve>
        <cve>CVE-2014-6491</cve>
        <cve>CVE-2014-6474</cve>
        <cve>CVE-2017-3650</cve>
        <cve>CVE-2014-2451</cve>
        <cve>CVE-2016-0595</cve>
        <cve>CVE-2017-3633</cve>
        <cve>CVE-2017-3458</cve>
        <cve>CVE-2014-0431</cve>
        <cve>CVE-2012-3147</cve>
        <cve>CVE-2014-2434</cve>
        <cve>CVE-2015-2568</cve>
        <cve>CVE-2017-10378</cve>
        <cve>CVE-2015-4904</cve>
        <cve>CVE-2015-4800</cve>
        <cve>CVE-2012-1702</cve>
        <cve>CVE-2017-10311</cve>
        <cve>CVE-2013-3839</cve>
        <cve>CVE-2016-8289</cve>
        <cve>CVE-2014-4240</cve>
        <cve>CVE-2015-4791</cve>
        <cve>CVE-2017-3244</cve>
        <cve>CVE-2013-2395</cve>
        <cve>CVE-2015-4895</cve>
        <cve>CVE-2016-5634</cve>
        <cve>CVE-2012-0120</cve>
        <cve>CVE-2013-0375</cve>
        <cve>CVE-2013-2378</cve>
        <cve>CVE-2012-3158</cve>
        <cve>CVE-2014-6505</cve>
        <cve>CVE-2017-10268</cve>
        <cve>CVE-2012-5615</cve>
        <cve>CVE-2016-0505</cve>
        <cve>CVE-2016-0643</cve>
        <cve>CVE-2016-3614</cve>
        <cve>CVE-2015-0438</cve>
        <cve>CVE-2016-0609</cve>
        <cve>CVE-2015-4757</cve>
        <cve>CVE-2017-3644</cve>
        <cve>CVE-2008-4097</cve>
        <cve>CVE-2016-7440</cve>
        <cve>CVE-2014-6496</cve>
        <cve>CVE-2006-3486</cve>
        <cve>CVE-2013-1492</cve>
        <cve>CVE-2015-2661</cve>
        <cve>CVE-2016-3521</cve>
        <cve>CVE-2010-3681</cve>
        <cve>CVE-2017-10296</cve>
        <cve>CVE-2006-3469</cve>
        <cve>CVE-2013-2389</cve>
        <cve>CVE-2012-0494</cve>
        <cve>CVE-2016-5628</cve>
        <cve>CVE-2017-3638</cve>
        <cve>CVE-2012-0114</cve>
        <cve>CVE-2013-0386</cve>
        <cve>CVE-2013-1512</cve>
        <cve>CVE-2016-3588</cve>
        <cve>CVE-2017-3238</cve>
        <cve>CVE-2013-3811</cve>
        <cve>CVE-2016-0654</cve>
        <cve>CVE-2016-5507</cve>
        <cve>CVE-2017-10279</cve>
        <cve>CVE-2015-0503</cve>
        <cve>CVE-2012-5096</cve>
        <cve>CVE-2016-3495</cve>
        <cve>CVE-2017-3320</cve>
        <cve>CVE-2012-3197</cve>
        <cve>CVE-2014-2484</cve>
        <cve>CVE-2008-0226</cve>
        <cve>CVE-2011-5049</cve>
        <cve>CVE-2016-0665</cve>
        <cve>CVE-2017-3649</cve>
        <cve>CVE-2012-0488</cve>
        <cve>CVE-2013-1523</cve>
        <cve>CVE-2016-0648</cve>
        <cve>CVE-2010-3833</cve>
        <cve>CVE-2012-1735</cve>
        <cve>CVE-2013-3805</cve>
        <cve>CVE-2013-1506</cve>
        <cve>CVE-2015-4833</cve>
        <cve>CVE-2015-4816</cve>
        <cve>CVE-2018-2767</cve>
        <cve>CVE-2018-3054</cve>
        <cve>CVE-2018-3056</cve>
        <cve>CVE-2018-3058</cve>
        <cve>CVE-2018-3060</cve>
        <cve>CVE-2018-3061</cve>
        <cve>CVE-2018-3062</cve>
        <cve>CVE-2018-3063</cve>
        <cve>CVE-2018-3064</cve>
        <cve>CVE-2018-3065</cve>
        <cve>CVE-2018-3066</cve>
        <cve>CVE-2018-3067</cve>
        <cve>CVE-2018-3070</cve>
        <cve>CVE-2018-3073</cve>
        <cve>CVE-2018-3074</cve>
        <cve>CVE-2018-3075</cve>
        <cve>CVE-2018-3077</cve>
        <cve>CVE-2018-3078</cve>
        <cve>CVE-2018-3079</cve>
        <cve>CVE-2018-3080</cve>
        <cve>CVE-2018-3082</cve>
        <cve>CVE-2018-3084</cve>
    </suppress>
    <suppress base="true">
        <notes><![CDATA[
            Original suppression as per #946 suppressed individual CVEs.
            As per false negative #4085 Postgresql JDBC driver has two CPEs of its own, so it's proper to suppress the server CPE
            NOTE: the additional colon in the CPE is required to not match on prefix with cpe:/a:postgresql:postgresql_jdbc_driver
        ]]></notes>
        <packageUrl regex="true">^pkg:maven/org\.postgresql/postgresql@.*$</packageUrl>
        <cpe>cpe:/a:postgresql:postgresql:</cpe>
    </suppress>
    <suppress base="true">
        <notes><![CDATA[
        FP per issue #947 - instead of suppressing the whole thing, we will just
            suppress specific CVE that are for the server
        ]]></notes>
        <gav regex="true">^com\.microsoft\.sqlserver:(sqljdbc4|mssql-jdbc):.*$</gav>
        <cve>CVE-2000-1081</cve>
        <cve>CVE-2004-1560</cve>
        <cve>CVE-2000-1083</cve>
        <cve>CVE-2000-1085</cve>
        <cve>CVE-2009-2503</cve>
        <cve>CVE-2000-1087</cve>
        <cve>CVE-2002-1123</cve>
        <cve>CVE-2002-0057</cve>
        <cve>CVE-2009-2501</cve>
        <cve>CVE-2001-0542</cve>
        <cve>CVE-2001-0344</cve>
        <cve>CVE-2000-0654</cve>
        <cve>CVE-2009-2528</cve>
        <cve>CVE-2014-1820</cve>
        <cve>CVE-1999-0999</cve>
        <cve>CVE-2002-0859</cve>
        <cve>CVE-2012-2552</cve>
        <cve>CVE-2016-7249</cve>
        <cve>CVE-2016-7250</cve>
        <cve>CVE-2016-7252</cve>
        <cve>CVE-2014-4061</cve>
        <cve>CVE-2016-7254</cve>
        <cve>CVE-2008-0086</cve>
        <cve>CVE-2008-3013</cve>
        <cve>CVE-2009-3126</cve>
        <cve>CVE-2008-3015</cve>
        <cve>CVE-2008-5416</cve>
        <cve>CVE-2003-0231</cve>
        <cve>CVE-2002-0187</cve>
        <cve>CVE-2008-0106</cve>
        <cve>CVE-2002-1872</cve>
        <cve>CVE-2002-0641</cve>
        <cve>CVE-2002-0224</cve>
        <cve>CVE-2002-1138</cve>
        <cve>CVE-2002-0643</cve>
        <cve>CVE-2000-0202</cve>
        <cve>CVE-2000-0402</cve>
        <cve>CVE-2002-0624</cve>
        <cve>CVE-2002-0645</cve>
        <cve>CVE-2002-0649</cve>
        <cve>CVE-2007-4814</cve>
        <cve>CVE-2007-5090</cve>
        <cve>CVE-2015-1761</cve>
        <cve>CVE-2011-1280</cve>
        <cve>CVE-2017-8516</cve>
        <cve>CVE-2015-1763</cve>
        <cve>CVE-2000-1082</cve>
        <cve>CVE-2009-2500</cve>
        <cve>CVE-2000-1084</cve>
        <cve>CVE-2009-2502</cve>
        <cve>CVE-2000-1086</cve>
        <cve>CVE-2002-0154</cve>
        <cve>CVE-2002-1145</cve>
        <cve>CVE-2000-1088</cve>
        <cve>CVE-2000-0199</cve>
        <cve>CVE-2002-0056</cve>
        <cve>CVE-2012-0158</cve>
        <cve>CVE-2009-2504</cve>
        <cve>CVE-2002-0650</cve>
        <cve>CVE-2002-1981</cve>
        <cve>CVE-2001-0509</cve>
        <cve>CVE-2016-7251</cve>
        <cve>CVE-2016-7253</cve>
        <cve>CVE-2008-0085</cve>
        <cve>CVE-2008-3012</cve>
        <cve>CVE-2008-3014</cve>
        <cve>CVE-1999-1556</cve>
        <cve>CVE-2003-0230</cve>
        <cve>CVE-2002-0186</cve>
        <cve>CVE-2003-0232</cve>
        <cve>CVE-2015-1762</cve>
        <cve>CVE-2008-0107</cve>
        <cve>CVE-2002-0982</cve>
        <cve>CVE-2002-1137</cve>
        <cve>CVE-2002-0642</cve>
        <cve>CVE-2002-0721</cve>
        <cve>CVE-2002-0644</cve>
        <cve>CVE-2000-0485</cve>
        <cve>CVE-2012-1856</cve>
        <cve>CVE-2000-0603</cve>
        <cve>CVE-2001-0879</cve>
        <cve>CVE-2002-0729</cve>
        <cve>CVE-2007-5348</cve>
        <cve>CVE-2008-4110</cve>
        <cve>CVE-2019-1068</cve>
    </suppress>
    <suppress base="true">
        <notes><![CDATA[
        FP per issue #1662
        ]]></notes>
        <gav regex="true">^net\.sourceforge\.jtds:jtds:.*$</gav>
        <cpe>cpe:/a:microsoft:sql_server</cpe>
    </suppress>
    <suppress base="true">
        <notes><![CDATA[
        FP per issue #999 - instead of suppressing the whole thing, we will just
            suppress specific CVE that are for the server. Added CVEs per #2863.
        ]]></notes>
        <gav regex="true">^org\.mariadb\.jdbc:mariadb-java-client:.*$</gav>
        <cve>CVE-2017-15365</cve>
        <cve>CVE-2017-15945</cve>
        <cve>CVE-2016-5440</cve>
        <cve>CVE-2016-5584</cve>
        <cve>CVE-2014-6500</cve>
        <cve>CVE-2016-5444</cve>
        <cve>CVE-2014-6555</cve>
        <cve>CVE-2016-0597</cve>
        <cve>CVE-2016-5625</cve>
        <cve>CVE-2014-6559</cve>
        <cve>CVE-2016-0655</cve>
        <cve>CVE-2016-5627</cve>
        <cve>CVE-2016-5629</cve>
        <cve>CVE-2012-5627</cve>
        <cve>CVE-2016-3492</cve>
        <cve>CVE-2016-6663</cve>
        <cve>CVE-2016-3452</cve>
        <cve>CVE-2016-5630</cve>
        <cve>CVE-2016-5632</cve>
        <cve>CVE-2017-3302</cve>
        <cve>CVE-2016-3477</cve>
        <cve>CVE-2016-0641</cve>
        <cve>CVE-2014-6464</cve>
        <cve>CVE-2012-5611</cve>
        <cve>CVE-2016-0666</cve>
        <cve>CVE-2012-5613</cve>
        <cve>CVE-2016-0668</cve>
        <cve>CVE-2012-5615</cve>
        <cve>CVE-2016-0505</cve>
        <cve>CVE-2016-0649</cve>
        <cve>CVE-2016-0647</cve>
        <cve>CVE-2014-6507</cve>
        <cve>CVE-2016-0609</cve>
        <cve>CVE-2016-5634</cve>
        <cve>CVE-2016-0643</cve>
        <cve>CVE-2016-7440</cve>
        <cve>CVE-2014-6494</cve>
        <cve>CVE-2015-3152</cve>
        <cve>CVE-2014-6496</cve>
        <cve>CVE-2016-0650</cve>
        <cve>CVE-2016-0596</cve>
        <cve>CVE-2016-0598</cve>
        <cve>CVE-2016-0610</cve>
        <cve>CVE-2016-5626</cve>
        <cve>CVE-2012-4414</cve>
        <cve>CVE-2016-5507</cve>
        <cve>CVE-2016-5609</cve>
        <cve>CVE-2016-0616</cve>
        <cve>CVE-2016-5628</cve>
        <cve>CVE-2016-3521</cve>
        <cve>CVE-2016-6662</cve>
        <cve>CVE-2016-3495</cve>
        <cve>CVE-2016-6664</cve>
        <cve>CVE-2016-5631</cve>
        <cve>CVE-2016-2047</cve>
        <cve>CVE-2016-5612</cve>
        <cve>CVE-2016-0640</cve>
        <cve>CVE-2012-2122</cve>
        <cve>CVE-2016-3459</cve>
        <cve>CVE-2012-5612</cve>
        <cve>CVE-2016-0644</cve>
        <cve>CVE-2012-5614</cve>
        <cve>CVE-2014-0001</cve>
        <cve>CVE-2016-0546</cve>
        <cve>CVE-2013-1861</cve>
        <cve>CVE-2016-0600</cve>
        <cve>CVE-2016-0606</cve>
        <cve>CVE-2016-0646</cve>
        <cve>CVE-2016-0608</cve>
        <cve>CVE-2016-0648</cve>
        <cve>CVE-2016-3615</cve>
        <cve>CVE-2016-5635</cve>
        <cve>CVE-2016-5633</cve>
        <cve>CVE-2014-6469</cve>
        <cve>CVE-2014-6491</cve>
    </suppress>
    <suppress base="true">
        <notes><![CDATA[
        FP per issue #943
        ]]></notes>
        <gav regex="true">^cn\.guoyukun\.jdbc:db2jcc_license_cu:.*$</gav>
        <cpe>cpe:/a:ibm:db2</cpe>
    </suppress>
    <suppress base="true">
        <notes><![CDATA[
        FP per issue #943 - instead of suppressing the whole thing, we will just
            suppress specific CVE that are for the server
        ]]></notes>
        <gav regex="true">^cn\.guoyukun\.jdbc:db2jcc:.*$</gav>
        <cve>CVE-2007-2582</cve>
        <cve>CVE-2012-2194</cve>
        <cve>CVE-2008-0696</cve>
        <cve>CVE-2009-4327</cve>
        <cve>CVE-2013-3475</cve>
        <cve>CVE-2009-1239</cve>
        <cve>CVE-2014-6159</cve>
        <cve>CVE-2010-3740</cve>
        <cve>CVE-2012-3324</cve>
        <cve>CVE-2012-0711</cve>
        <cve>CVE-2017-1519</cve>
        <cve>CVE-2015-1935</cve>
        <cve>CVE-2009-4330</cve>
        <cve>CVE-2014-3095</cve>
        <cve>CVE-2009-4334</cve>
        <cve>CVE-2005-4870</cve>
        <cve>CVE-2010-3193</cve>
        <cve>CVE-2013-4033</cve>
        <cve>CVE-2008-6820</cve>
        <cve>CVE-2016-5995</cve>
        <cve>CVE-2009-4438</cve>
        <cve>CVE-2010-3197</cve>
        <cve>CVE-2015-0157</cve>
        <cve>CVE-2007-1228</cve>
        <cve>CVE-2017-1105</cve>
        <cve>CVE-2012-2180</cve>
        <cve>CVE-2010-3734</cve>
        <cve>CVE-2010-3738</cve>
        <cve>CVE-2012-0709</cve>
        <cve>CVE-2008-4691</cve>
        <cve>CVE-2009-3473</cve>
        <cve>CVE-2017-1150</cve>
        <cve>CVE-2008-2154</cve>
        <cve>CVE-2014-6210</cve>
        <cve>CVE-2007-3676</cve>
        <cve>CVE-2008-0697</cve>
        <cve>CVE-2009-4328</cve>
        <cve>CVE-2012-0712</cve>
        <cve>CVE-2009-4331</cve>
        <cve>CVE-2009-4335</cve>
        <cve>CVE-2005-4871</cve>
        <cve>CVE-2010-3194</cve>
        <cve>CVE-2008-6821</cve>
        <cve>CVE-2009-4439</cve>
        <cve>CVE-2008-3958</cve>
        <cve>CVE-2012-1796</cve>
        <cve>CVE-2010-3731</cve>
        <cve>CVE-2009-1905</cve>
        <cve>CVE-2011-0731</cve>
        <cve>CVE-2014-4805</cve>
        <cve>CVE-2010-3735</cve>
        <cve>CVE-2015-1922</cve>
        <cve>CVE-2014-0907</cve>
        <cve>CVE-2008-4692</cve>
        <cve>CVE-2009-2860</cve>
        <cve>CVE-2003-1051</cve>
        <cve>CVE-2009-4325</cve>
        <cve>CVE-2006-4257</cve>
        <cve>CVE-2012-2196</cve>
        <cve>CVE-2017-1451</cve>
        <cve>CVE-2008-0698</cve>
        <cve>CVE-2009-4329</cve>
        <cve>CVE-2013-6744</cve>
        <cve>CVE-2008-1966</cve>
        <cve>CVE-2011-1373</cve>
        <cve>CVE-2005-4869</cve>
        <cve>CVE-2016-0211</cve>
        <cve>CVE-2017-1434</cve>
        <cve>CVE-2010-1560</cve>
        <cve>CVE-2011-4061</cve>
        <cve>CVE-2014-8910</cve>
        <cve>CVE-2012-0713</cve>
        <cve>CVE-2017-1438</cve>
        <cve>CVE-2017-1297</cve>
        <cve>CVE-2009-4332</cve>
        <cve>CVE-2005-2073</cve>
        <cve>CVE-2010-3195</cve>
        <cve>CVE-2017-1520</cve>
        <cve>CVE-2013-5466</cve>
        <cve>CVE-2008-1998</cve>
        <cve>CVE-2009-2858</cve>
        <cve>CVE-2008-3959</cve>
        <cve>CVE-2012-1797</cve>
        <cve>CVE-2010-3732</cve>
        <cve>CVE-2014-6209</cve>
        <cve>CVE-2009-1906</cve>
        <cve>CVE-2012-4826</cve>
        <cve>CVE-2010-3736</cve>
        <cve>CVE-2011-0757</cve>
        <cve>CVE-2011-1846</cve>
        <cve>CVE-2007-5090</cve>
        <cve>CVE-2010-3474</cve>
        <cve>CVE-2013-6717</cve>
        <cve>CVE-2009-3471</cve>
        <cve>CVE-2008-4693</cve>
        <cve>CVE-2007-5652</cve>
        <cve>CVE-2003-1052</cve>
        <cve>CVE-2009-4326</cve>
        <cve>CVE-2017-1452</cve>
        <cve>CVE-2012-2197</cve>
        <cve>CVE-2008-0699</cve>
        <cve>CVE-2010-0472</cve>
        <cve>CVE-2017-1439</cve>
        <cve>CVE-2012-0710</cve>
        <cve>CVE-2014-0919</cve>
        <cve>CVE-2009-4150</cve>
        <cve>CVE-2014-3094</cve>
        <cve>CVE-2009-4333</cve>
        <cve>CVE-2013-4032</cve>
        <cve>CVE-2010-3196</cve>
        <cve>CVE-2007-1027</cve>
        <cve>CVE-2015-1883</cve>
        <cve>CVE-2014-8901</cve>
        <cve>CVE-2010-3475</cve>
        <cve>CVE-2010-0462</cve>
        <cve>CVE-2009-2859</cve>
        <cve>CVE-2010-3733</cve>
        <cve>CVE-2010-3737</cve>
        <cve>CVE-2011-1847</cve>
        <cve>CVE-2009-3472</cve>
        <cve>CVE-2014-6097</cve>
    </suppress>
    <suppress base="true">
        <notes><![CDATA[
        FP per #1191
        ]]></notes>
        <gav regex="true">^org\.xerial:sqlite-jdbc:.*$</gav>
        <cve>CVE-2016-6153</cve>
        <cve>CVE-2017-10989</cve>
        <cve>CVE-2018-8740</cve>
    </suppress>
    <suppress base="true">
        <notes><![CDATA[
        false positive on io.gitlab.arturbosch caused by cpe:/a:gitlab
        ]]></notes>
        <gav regex="true">^io\.gitlab\.arturbosch\.detekt:detekt-.+:.*$</gav>
        <cpe>cpe:/a:gitlab:gitlab</cpe>
    </suppress>
    <suppress base="true">
        <notes><![CDATA[
        false positive per #2721 on org.bouncycastle:bcpg-jdk15on
        caused by cpe:/a:openpgp:openpgp, cpe:/a:pgp:openpgp and cpe:/a:pgp:pgp
          ]]></notes>
        <gav regex="true">^org\.bouncycastle:bcpg-jdk15on:.*$</gav>
        <cpe>cpe:/a:openpgp:openpgp</cpe>
        <cpe>cpe:/a:pgp:openpgp</cpe>
        <cpe>cpe:/a:pgp:pgp</cpe>
    </suppress>
    <suppress base="true">
        <notes><![CDATA[
          false positive per #2721 on name.neuhalfen.projects.crypto.bouncycastle.openpgp:bouncy-gpg
          caused by cpe:/a:gpg-pgp_project::gpg-pgp and cpe:/a:openpgp:openpgp
          ]]></notes>
        <gav regex="true">^name\.neuhalfen\.projects\.crypto\.bouncycastle\.openpgp:bouncy-gpg:.*$</gav>
        <cpe>cpe:/a:gpg-pgp_project::gpg-pgp</cpe>
        <cpe>cpe:/a:openpgp:openpgp</cpe>
    </suppress>
    <suppress base="true">
        <notes><![CDATA[
        False positive per  #1749
        JCraft's agentproxy is a proxy to ssh-agent and Pageant, not the pure-Java SSH2 implementation Jsch
        ]]></notes>
        <packageUrl regex="true">^pkg:maven/com\.jcraft/jsch\.agentproxy.*$</packageUrl>
        <cpe>cpe:/a:jcraft:jsch</cpe>
    </suppress>
    <suppress base="true">
        <notes><![CDATA[
          false positive per #2977 on org.infinispan.protostream:protostream
          false positive per #3766 on org.infinispan.protostream:protostream-types
          ]]></notes>
        <packageUrl regex="true">^pkg:maven/org\.infinispan\.protostream/protostream.*$</packageUrl>
        <cpe>cpe:/a:infinispan:infinispan</cpe>
    </suppress>
    <suppress base="true">
        <notes><![CDATA[
        false positive per #3026 on io.hawtio.hawtio-wildfly
       ]]></notes>
        <packageUrl regex="true">^pkg:maven/io\.hawt/hawtio\-wildfly@.*$</packageUrl>
        <cpe>cpe:/a:hawt:hawtio</cpe>
        <cpe>cpe:/a:hawt.io:hawtio</cpe>
        <cpe>cpe:/a:redhat:wildfly</cpe>
    </suppress>
    <suppress base="true">
        <notes><![CDATA[
         false positive per #3170 ant-contrib is not the Tasks Android app
        ]]></notes>
        <packageUrl regex="true">^pkg:maven/ant\-contrib/ant\-contrib@.*$</packageUrl>
        <cpe>cpe:/a:tasks:tasks</cpe>
    </suppress>
    <suppress base="true">
        <notes><![CDATA[
        false positive per #3151
        ]]></notes>
        <packageUrl regex="true">^pkg:maven/org\.apache\.camel/camel\-hazelcast@.*$</packageUrl>
        <cpe>cpe:/a:hazelcast:hazelcast</cpe>
    </suppress>
    <suppress base="true">
        <notes><![CDATA[
        false positive per #3185 spotify docker-client library is neither docker nor spotify
        ]]></notes>
        <packageUrl regex="true">^pkg:maven/com\.spotify/docker\-client@.*$</packageUrl>
        <cpe>cpe:/a:docker:docker</cpe>
        <cpe>cpe:/a:spotify:spotify</cpe>
    </suppress>
    <suppress base="true">
        <notes><![CDATA[
        false positive per #3132 Play WS Standalone (https://github.com/playframework/play-ws)  is not the Play framework (https://github.com/playframework/playframework)
        ]]></notes>
        <packageUrl regex="true">^pkg:maven/com\.typesafe\.play/play\-.*ws\-standalone.*@.*$</packageUrl>
        <cpe>cpe:/a:playframework:play_framework</cpe>
    </suppress>
    <suppress base="true">
        <notes><![CDATA[
        false positive per #3066 on mybatis-spring-boot-starter
        ]]></notes>
        <packageUrl regex="true">^pkg:maven/org\.mybatis\.spring\.boot/mybatis\-spring\-boot.*$</packageUrl>
        <cpe>cpe:/a:mybatis:mybatis</cpe>
    </suppress>
    <suppress base="true">
        <notes><![CDATA[
        false positive per #3068 on spring-session-hazelcast
        ]]></notes>
        <packageUrl regex="true">^pkg:maven/org\.springframework\.session/spring\-session\-hazelcast@.*$</packageUrl>
        <cpe>cpe:/a:hazelcast:hazelcast</cpe>
        <cpe>cpe:/a:pivotal_software:spring_security</cpe>
    </suppress>
    <suppress base="true">
        <notes><![CDATA[
        false positive per #3271 on org.apache.sis.storage
        ]]></notes>
        <packageUrl regex="true">^pkg:maven/org\.apache\.sis\.storage/sis\-.*$</packageUrl>
        <cpe>cpe:/a:storage_project:storage</cpe>
    </suppress>
    <suppress base="true">
        <notes><![CDATA[
        false positive per #3285 on com.amazonaws:aws-java-sdk-eks
        generalized for #3531: if it's not in the io.kubernetes maven group it's not the kubernetes java client
        ]]></notes>
        <packageUrl regex="true">^pkg:maven/(?!io.kubernetes).*/.*@.*$</packageUrl>
        <cpe>cpe:/a:kubernetes:java</cpe>
    </suppress>
    <suppress base="true">
        <notes><![CDATA[
            file name: openshift-model-clusterautoscaling-5.5.0.jar
   ]]></notes>
        <packageUrl regex="true">^pkg:maven/io\.fabric8/openshift\-model\-clusterautoscaling@.*$</packageUrl>
        <cpe>cpe:/a:redhat:cluster_project</cpe>
        <cpe>cpe:/a:redhat:mod_cluster</cpe>
    </suppress>
    <suppress base="true">
        <notes><![CDATA[
        file name: openshift-model-machineconfig-5.5.0.jar
   ]]></notes>
        <packageUrl regex="true">^pkg:maven/io\.fabric8/openshift\-model\-machineconfig@.*$</packageUrl>
        <cpe>cpe:/a:redhat:machine-config-operator</cpe>
    </suppress>
    <suppress base="true">
        <notes><![CDATA[
        false positive per #3284 on com.amazonaws:aws-java-sdk-storagegateway
        ]]></notes>
        <packageUrl regex="true">^pkg:maven/com\.amazonaws/aws\-java\-sdk\-storagegateway@.*$</packageUrl>
        <cpe>cpe:/a:storage_project:storage</cpe>
    </suppress>
    <suppress base="true">
        <notes><![CDATA[
        false positive per #3283 on com.amazonaws:aws-java-sdk-sagemakerruntime
        ]]></notes>
        <packageUrl regex="true">^pkg:maven/com\.amazonaws/aws\-java\-sdk\-sagemakerruntime@.*$</packageUrl>
        <cpe>cpe:/a:sage:sage</cpe>
    </suppress>
    <suppress base="true">
        <notes><![CDATA[
        false positive per #3282 on org.mybatis.generator:mybatis-generator-core
        ]]></notes>
        <packageUrl regex="true">^pkg:maven/org\.mybatis\.generator/mybatis\-generator\-core@.*$</packageUrl>
        <cpe>cpe:/a:mybatis:mybatis</cpe>
    </suppress>
    <suppress base="true">
        <notes><![CDATA[
        false positive per #3274 on org.jetbrains.kotlinx:atomicfu
        ]]></notes>
        <packageUrl regex="true">^pkg:maven/org\.jetbrains\.kotlinx/atomicfu@.*$</packageUrl>
        <cpe>cpe:/a:jetbrains:kotlin</cpe>
    </suppress>
    <suppress base="true">
        <notes><![CDATA[
        false positive per #3298 on org.wildfly.core:wildfly-protocol-15.0.0.Final
        ]]></notes>
        <packageUrl regex="true">^pkg:maven/org\.wildfly\.core/wildfly\-protocol@.*$</packageUrl>
        <cpe>cpe:/a:redhat:wildfly</cpe>
        <cpe>cpe:/a:redhat:wildfly_core</cpe>
        <cpe>cpe:/a:wildfly:wildfly</cpe>
    </suppress>
    <suppress base="true">
        <notes><![CDATA[
       false positive per #3825
   ]]></notes>
        <packageUrl regex="true">^pkg:maven/org\.hibernate/quarkus\-local\-cache@.*$</packageUrl>
        <cpe>cpe:/a:hibernate:hibernate_orm</cpe>
    </suppress>
    <suppress base="true">
        <notes><![CDATA[
        false positive per #3301 on org.owasp:csrfguard-jsp-tags.4.0.0
        ]]></notes>
        <packageUrl regex="true">^pkg:maven/org\.owasp/csrfguard\-.*$</packageUrl>
        <cpe>cpe:/a:php:com_extensions</cpe>
    </suppress>
    <suppress base="true">
        <notes><![CDATA[
        As per #3270 groupIds io.quarkus.security, io.quarkus.http and io.quarkus.gizmo have their own CPE and are not linked to the main quarkus:quarkus CPE
        ]]></notes>
        <packageUrl regex="true">^pkg:maven/io\.quarkus\.(security|gizmo|http)/.*$</packageUrl>
        <cpe>cpe:/a:quarkus:quarkus</cpe>
    </suppress>
    <suppress base="true">
        <notes><![CDATA[
        False positive per issue #3823 - broadened regex to match any groupId that's not in the io.quarkus space
        ]]></notes>
        <gav regex="true">^(?!(io\.quarkus)).*:.*quarkus.*$</gav>
        <cpe>cpe:/a:quarkus:quarkus</cpe>
    </suppress>
    <suppress base="true">
        <notes><![CDATA[
        As per #3824 quarkus-jdbc-postgesql wrongly detected as cpe postgreSQL
        Oracle and MySQL jdbc connector projects are affected by a similar problem
        ]]></notes>
        <packageUrl regex="true">^pkg:maven/io\.quarkus/quarkus-jdbc-.*$</packageUrl>
        <cpe>cpe:/a:mysql:mysql</cpe>
        <cpe>cpe:/a:oracle:jdbc</cpe>
        <cpe>cpe:/a:postgresql:postgresql</cpe>
    </suppress>
    <suppress base="true">
        <notes><![CDATA[
       FP per 3826; quarkus component falsely flagged as redhat resteasy product
   ]]></notes>
        <packageUrl regex="true">^pkg:maven/io\.quarkus/.*resteasy.*@.*$</packageUrl>
        <cpe>cpe:/a:redhat:resteasy</cpe>
    </suppress>
    <suppress base="true">
        <notes><![CDATA[
        false positive per #3350 on org.apache.xmlgraphics:batik-i18n.1.14 CVE is for C#
        ]]></notes>
        <packageUrl regex="true">^pkg:maven/org\.apache\.xmlgraphics/batik\-i18n@.*$</packageUrl>
        <cpe>cpe:/a:apache:batik</cpe>
    </suppress>
    <suppress base="true">
        <notes><![CDATA[
        Library related to prometheus is being flagged as prometheus itself (#3470)
        ]]></notes>
        <packageUrl regex="true">^pkg:maven\/com\.github\.anti-social[.\/]prometheus-kt.*$</packageUrl>
        <cpe>cpe:/a:prometheus:prometheus</cpe>
    </suppress>
    <suppress base="true">
        <notes><![CDATA[
        Oracle JDBC drivers are not the database server
   ]]></notes>
        <packageUrl regex="true">^pkg:maven/com\.oracle\.database\.jdbc/.*@.*$</packageUrl>
        <cpe>cpe:/a:oracle:database</cpe>
        <cpe>cpe:/a:oracle:oracle_database</cpe>
    </suppress>
    <suppress base="true">
        <notes><![CDATA[
        Oracle JDBC drivers are not the database server
   ]]></notes>
        <packageUrl regex="true">^pkg:maven/com\.oracle\.database\.security/.*@.*$</packageUrl>
        <cpe>cpe:/a:oracle:database</cpe>
        <cpe>cpe:/a:oracle:oracle_database</cpe>
    </suppress>
    <suppress base="true">
        <notes><![CDATA[
        Oracle JDBC drivers are not the database server
   ]]></notes>
        <packageUrl regex="true">^pkg:maven/com\.oracle\.database\.ha/.*@.*$</packageUrl>
        <cpe>cpe:/a:oracle:database</cpe>
        <cpe>cpe:/a:oracle:oracle_database</cpe>
    </suppress>
    <suppress base="true">
        <notes><![CDATA[
        Suppresses all artifacts of Pivotal java-cfenv modules #3480
   ]]></notes>
        <packageUrl regex="true">^pkg:maven/io\.pivotal\.cfenv/.*@.*$</packageUrl>
        <cpe>cpe:/a:pivotal_software:spring_boot</cpe>
        <cpe>cpe:/a:pivotal_software:spring_framework</cpe>
    </suppress>
    <suppress base="true">
        <notes><![CDATA[
   See issue #3384
   ]]></notes>
        <packageUrl regex="true">^pkg:maven/io\.qameta\.allure/allure\-httpclient@.*$</packageUrl>
        <cpe>cpe:/a:apache:httpclient</cpe>
    </suppress>
    <suppress base="true">
        <notes><![CDATA[
   file name: google-http-client-apache-v2-1.39.2.jar Issue #3348
   ]]></notes>
        <packageUrl regex="true">^pkg:maven/com\.google\.http\-client/google\-http\-client\-apache\-v2@.*$</packageUrl>
        <cpe>cpe:/a:apache:httpclient</cpe>
    </suppress>
    <suppress base="true">
        <notes><![CDATA[
      FP CPE match triggered by the hint for issue #3337
   ]]></notes>
        <packageUrl regex="true">^pkg:maven/com\.adobe\.aem/uber\-jar@.*$</packageUrl>
        <cpe>cpe:/a:adobe:experience_manager_forms</cpe>
    </suppress>
    <suppress base="true">
        <notes><![CDATA[
      suppress false CPE for mssql-on-azure backend for django #3500
      ]]></notes>
        <packageUrl regex="true">^pkg:pypi/mssql\-django@.*$</packageUrl>
        <cpe>cpe:/a:django_project:django</cpe>
    </suppress>
    <suppress base="true">
        <notes><![CDATA[
   file name: fast-uuid-0.1.jar #3336
   ]]></notes>
        <packageUrl regex="true">^pkg:maven/com\.eatthepath/fast\-uuid@.*$</packageUrl>
        <cpe>cpe:/a:fast_ber_project:fast_ber</cpe>
    </suppress>
    <suppress base="true">
        <notes><![CDATA[
   file name: logback-elasticsearch-appender-1.6.jar #3549
   ]]></notes>
        <packageUrl regex="true">^pkg:maven/com\.internetitem/logback\-elasticsearch\-appender@.*$</packageUrl>
        <cpe>cpe:/a:elasticsearch:elasticsearch</cpe>
    </suppress>
    <suppress base="true">
        <notes><![CDATA[
       xercesImpl-2.12.1.jar as matched by Central Search in the CLI hits a FP CPE match #3253
   ]]></notes>
        <packageUrl regex="true">^pkg:maven/org\.exist\-db\.thirdparty\.xerces/xercesImpl@.*$</packageUrl>
        <cpe>cpe:/a:exist-db:exist</cpe>
    </suppress>
    <suppress base="true">
        <notes><![CDATA[
       several python-* PyPI packages hit a FP CPE match #3233 & #3017
       as Python itself is not a PyPI package suppress it with a broad regex
   ]]></notes>
        <packageUrl regex="true">^pkg:pypi/python\-.*$</packageUrl>
        <cpe>cpe:/a:python:python</cpe>
        <cpe>cpe:/a:python_software_foundation:python</cpe>
    </suppress>
    <suppress base="true">
        <notes><![CDATA[
        python-keycloak gets mistaken for the keycloak cpe #3017
        ]]></notes>
        <packageUrl regex="true">^pkg:pypi/python\-keycloak@.*$</packageUrl>
        <cpe>cpe:/a:keycloak:keycloak</cpe>
    </suppress>
    <suppress base="true">
        <notes><![CDATA[
     spring-cloud-kubernetes-fabric8-autoconfig is part of spring cloud kubernetes, not spring cloud config #3098
   ]]></notes>
        <packageUrl regex="true">^pkg:maven/org\.springframework\.cloud/spring\-cloud\-kubernetes\-fabric8\-autoconfig@.*$</packageUrl>
        <cpe>cpe:/a:vmware:spring_cloud_config</cpe>
    </suppress>
    <suppress base="true">
        <notes><![CDATA[
     spring-cloud-deployer-* false CPE matches discovered in handling #3579
   ]]></notes>
        <packageUrl regex="true">^pkg:maven/org\.springframework\.cloud/spring\-cloud\-deployer\-.*$</packageUrl>
        <cpe>cpe:/a:vmware:spring_cloud_config</cpe>
        <cpe>cpe:/a:vmware:spring_cloud_data_flow</cpe>
    </suppress>
    <suppress base="true">
        <notes><![CDATA[
            The sonar java analyzer is a separate project from the SonarQube server project #3086
        ]]></notes>
        <packageUrl regex="true">^pkg:maven/org\.sonarsource\.java/.*$</packageUrl>
        <cpe>cpe:/a:sonarsource:sonarqube</cpe>
    </suppress>
    <suppress base="true">
        <notes><![CDATA[
       Struts annotations is not the struts framework, but a separately versions annotations API library #3088
   ]]></notes>
        <packageUrl regex="true">^pkg:maven/org\.apache\.struts/struts\-annotations@.*$</packageUrl>
        <cpe>cpe:/a:apache:struts</cpe>
    </suppress>

    <!-- begin cpan support-->
    <suppress base="true">
        <notes><![CDATA[
        broad suppressions for all cpan 
        ]]></notes>
        <packageUrl regex="true">^pkg:cpan/.*$</packageUrl>
        <cpe>cpe:/a:mysql:mysql</cpe>
        <cpe>cpe:/a:next:next</cpe>
    </suppress>
    <suppress base="true">
        <notes><![CDATA[
        broad suppressions for all cpan 
        ]]></notes>
        <packageUrl regex="true">^pkg:cpan/(?!perl@).*$</packageUrl>
        <cpe>cpe:/a:perl:perl</cpe>
    </suppress>
    <suppress base="true">
        <notes><![CDATA[
        file name: 'Catmandu::Store::ElasticSearch', '0.0507'
        ]]></notes>
        <packageUrl regex="true">^pkg:cpan/Catmandu%3A%3AStore/ElasticSearch@.*$</packageUrl>
        <cpe>cpe:/a:elastic:elasticsearch</cpe>
        <cpe>cpe:/a:elasticsearch:elasticsearch</cpe>
    </suppress>
    <suppress base="true">
        <notes><![CDATA[
        file name: 'DateTime::Format::MySQL', '0.04'
        ]]></notes>
        <packageUrl regex="true">^pkg:cpan/DateTime%3A%3AFormat/MySQL@.*$</packageUrl>
        <cpe>cpe:/a:www-sql_project:www-sql</cpe>
    </suppress>
    <suppress base="true">
        <notes><![CDATA[
        file name: 'MARC::File::XML', '1.0.1'
        ]]></notes>
        <packageUrl regex="true">^pkg:cpan/MARC%3A%3AFile.*$</packageUrl>
        <cpe>cpe:/a:file_project:file</cpe>
    </suppress>
    <suppress base="true">
        <notes><![CDATA[
        file name: 'File::Spec', '0'
        ]]></notes>
        <packageUrl regex="true">^pkg:cpan/(IO%3A%3A)?File.*$</packageUrl>
        <cpe>cpe:/a:file_project:file</cpe>
    </suppress>
    <suppress base="true">
        <notes><![CDATA[
        file name: 'SQL::Abstract', '0'
        ]]></notes>
        <packageUrl regex="true">^pkg:cpan/SQL/.*$</packageUrl>
        <cpe>cpe:/a:www-sql_project:www-sql</cpe>
    </suppress>
    <suppress base="true">
        <notes><![CDATA[
        file name: 'DBIx::Class::InflateColumn::DateTime', '0'
        ]]></notes>
        <packageUrl regex="true">^pkg:cpan/.*DateTime.*$</packageUrl>
        <cpe>cpe:/a:time_project:time</cpe>
    </suppress>
    <suppress base="true">
        <notes><![CDATA[
        file name: 'Dist::Zilla::Plugin::Git::NextVersion', '1.120370'
        ]]></notes>
        <packageUrl regex="true">^pkg:cpan/Dist%3A%3AZilla%3A%3APlugin%3A%3AGit.*$</packageUrl>
        <cpe>cpe:/a:git_project:git</cpe>
    </suppress>
    <suppress base="true">
        <notes><![CDATA[
        file name: 'Net::SSH2', '0.70'
        ]]></notes>
        <packageUrl regex="true">^pkg:cpan/Net/SSH2@.*$</packageUrl>
        <cpe>cpe:/a:ssh:ssh</cpe>
    </suppress>
    <suppress base="true">
        <notes><![CDATA[
        file name: 'Facebook::Graph', '0'
        ]]></notes>
        <packageUrl regex="true">^pkg:cpan/(Net%3A%3A)?Facebook.*$</packageUrl>
        <cve>CVE-2008-0660</cve>
        <cve>CVE-2014-6392</cve>
    </suppress>
    <suppress base="true">
        <notes><![CDATA[
        False positive as per #3594
        ]]></notes>
        <packageUrl regex="true">^pkg:maven/com\.nimbusds/lang\-tag@.*$</packageUrl>
        <cpe>cpe:/a:nim-lang:nim-lang</cpe>
    </suppress>
    <suppress base="true">
        <notes><![CDATA[
        file name: hive-storage-api-2.8.1.jar
        ]]></notes>
        <packageUrl regex="true">^pkg:maven/org\.apache\.hive/hive\-storage\-api@.*$</packageUrl>
        <cve>CVE-2020-13949</cve>
    </suppress>
    <!-- end cpan support -->
    <suppress base="true">
        <notes><![CDATA[
        False positive as per #3790
        ]]></notes>
        <packageUrl regex="true">^pkg:maven/org\.apache\.logging\.log4j/log4j\-api\-kotlin@.*$</packageUrl>
        <cpe>cpe:/a:apache:log4j</cpe>
    </suppress>
    <suppress base="true">
        <notes><![CDATA[
        False positive as per #3715
        ]]></notes>
        <packageUrl regex="true">^pkg:maven/javax\.xml\.crypto/jsr105-api@.*$</packageUrl>
        <cpe>cpe:/a:apache:xml_security_for_java</cpe>
    </suppress>
    <suppress base="true">
        <notes><![CDATA[
       FP per #3842 nginx-clojure is not part of the nginx project, but an external clojure module for it
   ]]></notes>
        <packageUrl regex="true">^pkg:maven/nginx\-clojure/nginx\-clojure@.*$</packageUrl>
        <cpe>cpe:/a:nginx:nginx</cpe>
    </suppress>
    <suppress base="true">
        <notes><![CDATA[
        False positive as per #3868
        ]]></notes>
        <packageUrl regex="true">^pkg:maven/org\.apache\.logging\.log4j/log4j\-to\-slf4j@.*$</packageUrl>
        <cpe>cpe:/a:apache:log4j</cpe>
    </suppress>
    <suppress base="true">
        <notes><![CDATA[
        FP per #3889
        ]]></notes>
        <packageUrl regex="true">^pkg:maven/io\.netty/netty\-tcnative\-classes@.*$</packageUrl>
        <cpe>cpe:/a:netty:netty</cpe>
    </suppress>
    <suppress base="true">
        <notes><![CDATA[
        FP because reactor-kafka from version 1.3.2 updated the kafka-clients dependency to version 2.6.1
        which does apply to the CVE
        ]]></notes>
        <packageUrl regex="true">^pkg:maven/io\.projectreactor\.kafka/reactor\-kafka@[1-9]+?[\.]+(((([4-9]+)|[0-9]{2,3}?)+[\.]+[0-9]{1,3}?)|([3\.]+([2-9]|[1-9]+[0-9]+?)))+(.*)$</packageUrl>
        <cpe>cpe:/a:apache:kafka</cpe>
    </suppress>
    <suppress base="true">
        <notes><![CDATA[
        False positive as per #4077
        ]]></notes>
        <packageUrl regex="true">^pkg:maven/com\.itextpdf/pdfrender@.*$</packageUrl>
        <cpe>cpe:/a:itextpdf:itext</cpe>
    </suppress>
    <suppress base="true">
        <notes><![CDATA[
        False positive
        ]]></notes>
        <packageUrl regex="true">^pkg:maven/org\.apache\.tomcat/annotations\-api@.*$</packageUrl>
        <cpe>cpe:/a:apache:tomcat</cpe>
        <cpe>cpe:/a:apache_tomcat:apache_tomcat</cpe>
    </suppress>
    <suppress base="true">
        <notes><![CDATA[
<<<<<<< HEAD
       FP per issue #4129
       ]]></notes>
        <packageUrl regex="true">^pkg:maven/jakarta\.ws\.rs/jakarta\.ws\.rs-api@.*$</packageUrl>
        <cpe>cpe:/a:eclipse:eclipse_ide</cpe>
        <cpe>cpe:/a:oracle:java_se</cpe>
        <cpe>cpe:/a:oracle:web_services</cpe>
    </suppress>
    <suppress base="true">
        <notes><![CDATA[
        FP per issue #4131
        ]]></notes>
        <packageUrl regex="true">^pkg:maven/org\.graylog2/gelfclient@.*$</packageUrl>
        <cpe>cpe:/a:graylog:graylog</cpe>
    </suppress>
    <suppress base="true">
        <notes><![CDATA[
       FP per issue #4133
       ]]></notes>
        <packageUrl regex="true">^pkg:maven/org\.mariadb\.jdbc/mariadb-java-client@.*$</packageUrl>
        <cpe>cpe:/a:mariadb:mariadb</cpe>
    </suppress>
    <suppress base="true">
        <notes><![CDATA[
        FP per issue #4135
        ]]></notes>
        <packageUrl regex="true">^pkg:maven/org\.eclipse/yasson@.*$</packageUrl>
        <cpe>cpe:/a:eclipse:eclipse_ide</cpe>
        <cpe>cpe:/a:oracle:projects</cpe>
    </suppress>
    <suppress base="true">
       <notes><![CDATA[
       FP per issue #4140
       ]]></notes>
       <packageUrl regex="true">^pkg:maven/org\.aspectj/aspectjrt@.*$</packageUrl>
       <cpe>cpe:/a:vmware:tools</cpe>
    </suppress>
    <suppress base="true">
       <notes><![CDATA[
       FP per issue #4149
       ]]></notes>
       <packageUrl regex="true">^pkg:maven/org\.apache\.kafka/kafka-log4j-appender@.*$</packageUrl>
       <cpe>cpe:/a:apache:log4j</cpe>
       <cpe>cpe:/a:apache:kafka</cpe>
    </suppress>
    <suppress base="true">
       <notes><![CDATA[
       FP per issue #4152
       ]]></notes>
       <packageUrl regex="true">^pkg:maven/org\.springframework\.cloud/spring-cloud-kubernetes-fabric8-config@.*$</packageUrl>
       <cpe>cpe:/a:vmware:spring_cloud_config</cpe>
    </suppress>
    <suppress base="true">
       <notes><![CDATA[
       FP per issue #4156
       ]]></notes>
       <packageUrl regex="true">^pkg:maven/com\.lightbend\.akka\.management/akka-management-cluster-bootstrap_2\.13@.*$</packageUrl>
       <cpe>cpe:/a:akka:akka</cpe>
    </suppress>
    <suppress base="true">
       <notes><![CDATA[
       FP per issue #4154
       ]]></notes>
       <packageUrl regex="true">^pkg:maven/io\.netty/netty-tcnative-boringssl-static@.*$</packageUrl>
       <cpe>cpe:/a:chromium:chromium</cpe>
    </suppress>
=======
            Suppress many FPs in apache projects that have james in the (developer) evidences now triggering apache james
            #4123, #4128, #4132, #4136, #4137, #4138, #4145, #4146
            ]]></notes>
        <packageUrl regex="true">^pkg:maven/(?!org\.apache\.james/).*$</packageUrl>
        <cpe>cpe:/a:apache:james</cpe>
    </suppress>

>>>>>>> fd9ad39c
</suppressions><|MERGE_RESOLUTION|>--- conflicted
+++ resolved
@@ -4351,7 +4351,7 @@
         <notes><![CDATA[
         false positive per #2721 on org.bouncycastle:bcpg-jdk15on
         caused by cpe:/a:openpgp:openpgp, cpe:/a:pgp:openpgp and cpe:/a:pgp:pgp
-          ]]></notes>
+        ]]></notes>
         <gav regex="true">^org\.bouncycastle:bcpg-jdk15on:.*$</gav>
         <cpe>cpe:/a:openpgp:openpgp</cpe>
         <cpe>cpe:/a:pgp:openpgp</cpe>
@@ -4359,9 +4359,9 @@
     </suppress>
     <suppress base="true">
         <notes><![CDATA[
-          false positive per #2721 on name.neuhalfen.projects.crypto.bouncycastle.openpgp:bouncy-gpg
-          caused by cpe:/a:gpg-pgp_project::gpg-pgp and cpe:/a:openpgp:openpgp
-          ]]></notes>
+        false positive per #2721 on name.neuhalfen.projects.crypto.bouncycastle.openpgp:bouncy-gpg
+        caused by cpe:/a:gpg-pgp_project::gpg-pgp and cpe:/a:openpgp:openpgp
+        ]]></notes>
         <gav regex="true">^name\.neuhalfen\.projects\.crypto\.bouncycastle\.openpgp:bouncy-gpg:.*$</gav>
         <cpe>cpe:/a:gpg-pgp_project::gpg-pgp</cpe>
         <cpe>cpe:/a:openpgp:openpgp</cpe>
@@ -4376,16 +4376,16 @@
     </suppress>
     <suppress base="true">
         <notes><![CDATA[
-          false positive per #2977 on org.infinispan.protostream:protostream
-          false positive per #3766 on org.infinispan.protostream:protostream-types
-          ]]></notes>
+        false positive per #2977 on org.infinispan.protostream:protostream
+        false positive per #3766 on org.infinispan.protostream:protostream-types
+        ]]></notes>
         <packageUrl regex="true">^pkg:maven/org\.infinispan\.protostream/protostream.*$</packageUrl>
         <cpe>cpe:/a:infinispan:infinispan</cpe>
     </suppress>
     <suppress base="true">
         <notes><![CDATA[
         false positive per #3026 on io.hawtio.hawtio-wildfly
-       ]]></notes>
+        ]]></notes>
         <packageUrl regex="true">^pkg:maven/io\.hawt/hawtio\-wildfly@.*$</packageUrl>
         <cpe>cpe:/a:hawt:hawtio</cpe>
         <cpe>cpe:/a:hawt.io:hawtio</cpe>
@@ -4453,7 +4453,7 @@
     <suppress base="true">
         <notes><![CDATA[
             file name: openshift-model-clusterautoscaling-5.5.0.jar
-   ]]></notes>
+        ]]></notes>
         <packageUrl regex="true">^pkg:maven/io\.fabric8/openshift\-model\-clusterautoscaling@.*$</packageUrl>
         <cpe>cpe:/a:redhat:cluster_project</cpe>
         <cpe>cpe:/a:redhat:mod_cluster</cpe>
@@ -4461,7 +4461,7 @@
     <suppress base="true">
         <notes><![CDATA[
         file name: openshift-model-machineconfig-5.5.0.jar
-   ]]></notes>
+        ]]></notes>
         <packageUrl regex="true">^pkg:maven/io\.fabric8/openshift\-model\-machineconfig@.*$</packageUrl>
         <cpe>cpe:/a:redhat:machine-config-operator</cpe>
     </suppress>
@@ -4504,8 +4504,8 @@
     </suppress>
     <suppress base="true">
         <notes><![CDATA[
-       false positive per #3825
-   ]]></notes>
+        false positive per #3825
+        ]]></notes>
         <packageUrl regex="true">^pkg:maven/org\.hibernate/quarkus\-local\-cache@.*$</packageUrl>
         <cpe>cpe:/a:hibernate:hibernate_orm</cpe>
     </suppress>
@@ -4542,8 +4542,8 @@
     </suppress>
     <suppress base="true">
         <notes><![CDATA[
-       FP per 3826; quarkus component falsely flagged as redhat resteasy product
-   ]]></notes>
+        FP per 3826; quarkus component falsely flagged as redhat resteasy product
+        ]]></notes>
         <packageUrl regex="true">^pkg:maven/io\.quarkus/.*resteasy.*@.*$</packageUrl>
         <cpe>cpe:/a:redhat:resteasy</cpe>
     </suppress>
@@ -4564,7 +4564,7 @@
     <suppress base="true">
         <notes><![CDATA[
         Oracle JDBC drivers are not the database server
-   ]]></notes>
+        ]]></notes>
         <packageUrl regex="true">^pkg:maven/com\.oracle\.database\.jdbc/.*@.*$</packageUrl>
         <cpe>cpe:/a:oracle:database</cpe>
         <cpe>cpe:/a:oracle:oracle_database</cpe>
@@ -4572,7 +4572,7 @@
     <suppress base="true">
         <notes><![CDATA[
         Oracle JDBC drivers are not the database server
-   ]]></notes>
+        ]]></notes>
         <packageUrl regex="true">^pkg:maven/com\.oracle\.database\.security/.*@.*$</packageUrl>
         <cpe>cpe:/a:oracle:database</cpe>
         <cpe>cpe:/a:oracle:oracle_database</cpe>
@@ -4580,7 +4580,7 @@
     <suppress base="true">
         <notes><![CDATA[
         Oracle JDBC drivers are not the database server
-   ]]></notes>
+        ]]></notes>
         <packageUrl regex="true">^pkg:maven/com\.oracle\.database\.ha/.*@.*$</packageUrl>
         <cpe>cpe:/a:oracle:database</cpe>
         <cpe>cpe:/a:oracle:oracle_database</cpe>
@@ -4588,65 +4588,65 @@
     <suppress base="true">
         <notes><![CDATA[
         Suppresses all artifacts of Pivotal java-cfenv modules #3480
-   ]]></notes>
+        ]]></notes>
         <packageUrl regex="true">^pkg:maven/io\.pivotal\.cfenv/.*@.*$</packageUrl>
         <cpe>cpe:/a:pivotal_software:spring_boot</cpe>
         <cpe>cpe:/a:pivotal_software:spring_framework</cpe>
     </suppress>
     <suppress base="true">
         <notes><![CDATA[
-   See issue #3384
-   ]]></notes>
+        See issue #3384
+        ]]></notes>
         <packageUrl regex="true">^pkg:maven/io\.qameta\.allure/allure\-httpclient@.*$</packageUrl>
         <cpe>cpe:/a:apache:httpclient</cpe>
     </suppress>
     <suppress base="true">
         <notes><![CDATA[
-   file name: google-http-client-apache-v2-1.39.2.jar Issue #3348
-   ]]></notes>
+        file name: google-http-client-apache-v2-1.39.2.jar Issue #3348
+        ]]></notes>
         <packageUrl regex="true">^pkg:maven/com\.google\.http\-client/google\-http\-client\-apache\-v2@.*$</packageUrl>
         <cpe>cpe:/a:apache:httpclient</cpe>
     </suppress>
     <suppress base="true">
         <notes><![CDATA[
-      FP CPE match triggered by the hint for issue #3337
-   ]]></notes>
+        FP CPE match triggered by the hint for issue #3337
+        ]]></notes>
         <packageUrl regex="true">^pkg:maven/com\.adobe\.aem/uber\-jar@.*$</packageUrl>
         <cpe>cpe:/a:adobe:experience_manager_forms</cpe>
     </suppress>
     <suppress base="true">
         <notes><![CDATA[
-      suppress false CPE for mssql-on-azure backend for django #3500
-      ]]></notes>
+        suppress false CPE for mssql-on-azure backend for django #3500
+        ]]></notes>
         <packageUrl regex="true">^pkg:pypi/mssql\-django@.*$</packageUrl>
         <cpe>cpe:/a:django_project:django</cpe>
     </suppress>
     <suppress base="true">
         <notes><![CDATA[
-   file name: fast-uuid-0.1.jar #3336
-   ]]></notes>
+        file name: fast-uuid-0.1.jar #3336
+        ]]></notes>
         <packageUrl regex="true">^pkg:maven/com\.eatthepath/fast\-uuid@.*$</packageUrl>
         <cpe>cpe:/a:fast_ber_project:fast_ber</cpe>
     </suppress>
     <suppress base="true">
         <notes><![CDATA[
-   file name: logback-elasticsearch-appender-1.6.jar #3549
-   ]]></notes>
+        file name: logback-elasticsearch-appender-1.6.jar #3549
+        ]]></notes>
         <packageUrl regex="true">^pkg:maven/com\.internetitem/logback\-elasticsearch\-appender@.*$</packageUrl>
         <cpe>cpe:/a:elasticsearch:elasticsearch</cpe>
     </suppress>
     <suppress base="true">
         <notes><![CDATA[
-       xercesImpl-2.12.1.jar as matched by Central Search in the CLI hits a FP CPE match #3253
-   ]]></notes>
+        xercesImpl-2.12.1.jar as matched by Central Search in the CLI hits a FP CPE match #3253
+        ]]></notes>
         <packageUrl regex="true">^pkg:maven/org\.exist\-db\.thirdparty\.xerces/xercesImpl@.*$</packageUrl>
         <cpe>cpe:/a:exist-db:exist</cpe>
     </suppress>
     <suppress base="true">
         <notes><![CDATA[
-       several python-* PyPI packages hit a FP CPE match #3233 & #3017
-       as Python itself is not a PyPI package suppress it with a broad regex
-   ]]></notes>
+        several python-* PyPI packages hit a FP CPE match #3233 & #3017
+        as Python itself is not a PyPI package suppress it with a broad regex
+        ]]></notes>
         <packageUrl regex="true">^pkg:pypi/python\-.*$</packageUrl>
         <cpe>cpe:/a:python:python</cpe>
         <cpe>cpe:/a:python_software_foundation:python</cpe>
@@ -4660,15 +4660,15 @@
     </suppress>
     <suppress base="true">
         <notes><![CDATA[
-     spring-cloud-kubernetes-fabric8-autoconfig is part of spring cloud kubernetes, not spring cloud config #3098
-   ]]></notes>
+        spring-cloud-kubernetes-fabric8-autoconfig is part of spring cloud kubernetes, not spring cloud config #3098
+        ]]></notes>
         <packageUrl regex="true">^pkg:maven/org\.springframework\.cloud/spring\-cloud\-kubernetes\-fabric8\-autoconfig@.*$</packageUrl>
         <cpe>cpe:/a:vmware:spring_cloud_config</cpe>
     </suppress>
     <suppress base="true">
         <notes><![CDATA[
-     spring-cloud-deployer-* false CPE matches discovered in handling #3579
-   ]]></notes>
+        spring-cloud-deployer-* false CPE matches discovered in handling #3579
+        ]]></notes>
         <packageUrl regex="true">^pkg:maven/org\.springframework\.cloud/spring\-cloud\-deployer\-.*$</packageUrl>
         <cpe>cpe:/a:vmware:spring_cloud_config</cpe>
         <cpe>cpe:/a:vmware:spring_cloud_data_flow</cpe>
@@ -4682,8 +4682,8 @@
     </suppress>
     <suppress base="true">
         <notes><![CDATA[
-       Struts annotations is not the struts framework, but a separately versions annotations API library #3088
-   ]]></notes>
+        Struts annotations is not the struts framework, but a separately versions annotations API library #3088
+        ]]></notes>
         <packageUrl regex="true">^pkg:maven/org\.apache\.struts/struts\-annotations@.*$</packageUrl>
         <cpe>cpe:/a:apache:struts</cpe>
     </suppress>
@@ -4800,8 +4800,8 @@
     </suppress>
     <suppress base="true">
         <notes><![CDATA[
-       FP per #3842 nginx-clojure is not part of the nginx project, but an external clojure module for it
-   ]]></notes>
+        FP per #3842 nginx-clojure is not part of the nginx project, but an external clojure module for it
+        ]]></notes>
         <packageUrl regex="true">^pkg:maven/nginx\-clojure/nginx\-clojure@.*$</packageUrl>
         <cpe>cpe:/a:nginx:nginx</cpe>
     </suppress>
@@ -4844,9 +4844,8 @@
     </suppress>
     <suppress base="true">
         <notes><![CDATA[
-<<<<<<< HEAD
-       FP per issue #4129
-       ]]></notes>
+        FP per issue #4129
+        ]]></notes>
         <packageUrl regex="true">^pkg:maven/jakarta\.ws\.rs/jakarta\.ws\.rs-api@.*$</packageUrl>
         <cpe>cpe:/a:eclipse:eclipse_ide</cpe>
         <cpe>cpe:/a:oracle:java_se</cpe>
@@ -4910,13 +4909,12 @@
        <packageUrl regex="true">^pkg:maven/io\.netty/netty-tcnative-boringssl-static@.*$</packageUrl>
        <cpe>cpe:/a:chromium:chromium</cpe>
     </suppress>
-=======
+    <suppress base="true">
+        <notes><![CDATA[
             Suppress many FPs in apache projects that have james in the (developer) evidences now triggering apache james
             #4123, #4128, #4132, #4136, #4137, #4138, #4145, #4146
             ]]></notes>
         <packageUrl regex="true">^pkg:maven/(?!org\.apache\.james/).*$</packageUrl>
         <cpe>cpe:/a:apache:james</cpe>
     </suppress>
-
->>>>>>> fd9ad39c
 </suppressions>